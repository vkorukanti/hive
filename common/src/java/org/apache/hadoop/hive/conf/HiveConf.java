--- conflicted
+++ resolved
@@ -1605,19 +1605,6 @@
         "Enable list bucketing optimizer. Default value is false so that we disable it by default."),
 
     // Allow TCP Keep alive socket option for for HiveServer or a maximum timeout for the socket.
-<<<<<<< HEAD
-
-    SERVER_READ_SOCKET_TIMEOUT("hive.server.read.socket.timeout", 10),
-    SERVER_TCP_KEEP_ALIVE("hive.server.tcp.keepalive", true),
-
-    // Whether to show the unquoted partition names in query results.
-    HIVE_DECODE_PARTITION_NAME("hive.decode.partition.name", false),
-
-    HIVE_EXECUTION_ENGINE("hive.execution.engine", "mr",
-        new StringsValidator("mr", "tez", "spark")),
-    HIVE_JAR_DIRECTORY("hive.jar.directory", null),
-    HIVE_USER_INSTALL_DIR("hive.user.install.directory", "hdfs:///user/"),
-=======
     SERVER_READ_SOCKET_TIMEOUT("hive.server.read.socket.timeout", 10,
         "Timeout for the HiveServer to close the connection if no response from the client in N seconds, defaults to 10 seconds."),
     SERVER_TCP_KEEP_ALIVE("hive.server.tcp.keepalive", true,
@@ -1626,8 +1613,8 @@
     HIVE_DECODE_PARTITION_NAME("hive.decode.partition.name", false,
         "Whether to show the unquoted partition names in query results."),
 
-    HIVE_EXECUTION_ENGINE("hive.execution.engine", "mr", new StringSet("mr", "tez"),
-        "Chooses execution engine. Options are: mr (Map reduce, default) or tez (hadoop 2 only)"),
+    HIVE_EXECUTION_ENGINE("hive.execution.engine", "mr", new StringSet("mr", "tez", "spark"),
+        "Chooses execution engine. Options are: mr (Map reduce, default), tez (hadoop 2 only), spark"),
     HIVE_JAR_DIRECTORY("hive.jar.directory", null,
         "This is the location hive in tez mode will look for to find a site wide \n" +
         "installed hive instance."),
@@ -1635,7 +1622,6 @@
         "If hive (in tez mode only) cannot find a usable hive jar in \"hive.jar.directory\", \n" +
         "it will upload the hive jar to \"hive.user.install.directory/user.name\"\n" +
         "and use it to run queries."),
->>>>>>> e464d081
 
     // Vectorization enabled
     HIVE_VECTORIZATION_ENABLED("hive.vectorized.execution.enabled", false,
