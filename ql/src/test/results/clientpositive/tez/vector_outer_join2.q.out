--- conflicted
+++ resolved
@@ -118,19 +118,11 @@
             Map Operator Tree:
                 TableScan
                   alias: c
-<<<<<<< HEAD
-                  Statistics: Num rows: 348 Data size: 4185 Basic stats: COMPLETE Column stats: NONE
+                  Statistics: Num rows: 15 Data size: 3789 Basic stats: COMPLETE Column stats: NONE
                   Select Operator
                     expressions: cint (type: int), cbigint (type: bigint)
                     outputColumnNames: _col0, _col1
-                    Statistics: Num rows: 348 Data size: 4185 Basic stats: COMPLETE Column stats: NONE
-=======
-                  Statistics: Num rows: 15 Data size: 3784 Basic stats: COMPLETE Column stats: NONE
-                  Select Operator
-                    expressions: cint (type: int), cbigint (type: bigint)
-                    outputColumnNames: _col0, _col1
-                    Statistics: Num rows: 15 Data size: 3784 Basic stats: COMPLETE Column stats: NONE
->>>>>>> 5fd11679
+                    Statistics: Num rows: 15 Data size: 3789 Basic stats: COMPLETE Column stats: NONE
                     Map Join Operator
                       condition map:
                            Left Outer Join0 to 1
@@ -140,11 +132,7 @@
                       outputColumnNames: _col1
                       input vertices:
                         1 Map 3
-<<<<<<< HEAD
-                      Statistics: Num rows: 1150 Data size: 4603 Basic stats: COMPLETE Column stats: NONE
-=======
-                      Statistics: Num rows: 16 Data size: 4162 Basic stats: COMPLETE Column stats: NONE
->>>>>>> 5fd11679
+                      Statistics: Num rows: 16 Data size: 4167 Basic stats: COMPLETE Column stats: NONE
                       HybridGraceHashJoin: true
                       Map Join Operator
                         condition map:
@@ -155,20 +143,12 @@
                         outputColumnNames: _col1
                         input vertices:
                           1 Map 4
-<<<<<<< HEAD
-                        Statistics: Num rows: 1265 Data size: 5063 Basic stats: COMPLETE Column stats: NONE
-=======
-                        Statistics: Num rows: 17 Data size: 4578 Basic stats: COMPLETE Column stats: NONE
->>>>>>> 5fd11679
+                        Statistics: Num rows: 17 Data size: 4583 Basic stats: COMPLETE Column stats: NONE
                         HybridGraceHashJoin: true
                         Select Operator
                           expressions: _col1 (type: bigint)
                           outputColumnNames: _col0
-<<<<<<< HEAD
-                          Statistics: Num rows: 1265 Data size: 5063 Basic stats: COMPLETE Column stats: NONE
-=======
-                          Statistics: Num rows: 17 Data size: 4578 Basic stats: COMPLETE Column stats: NONE
->>>>>>> 5fd11679
+                          Statistics: Num rows: 17 Data size: 4583 Basic stats: COMPLETE Column stats: NONE
                           Group By Operator
                             aggregations: count(), sum(_col0)
                             mode: hash
@@ -183,55 +163,31 @@
             Map Operator Tree:
                 TableScan
                   alias: c
-<<<<<<< HEAD
-                  Statistics: Num rows: 1046 Data size: 4185 Basic stats: COMPLETE Column stats: NONE
+                  Statistics: Num rows: 15 Data size: 3789 Basic stats: COMPLETE Column stats: NONE
                   Select Operator
                     expressions: cint (type: int)
                     outputColumnNames: _col0
-                    Statistics: Num rows: 1046 Data size: 4185 Basic stats: COMPLETE Column stats: NONE
-=======
-                  Statistics: Num rows: 15 Data size: 3784 Basic stats: COMPLETE Column stats: NONE
-                  Select Operator
-                    expressions: cint (type: int)
-                    outputColumnNames: _col0
-                    Statistics: Num rows: 15 Data size: 3784 Basic stats: COMPLETE Column stats: NONE
->>>>>>> 5fd11679
+                    Statistics: Num rows: 15 Data size: 3789 Basic stats: COMPLETE Column stats: NONE
                     Reduce Output Operator
                       key expressions: _col0 (type: int)
                       sort order: +
                       Map-reduce partition columns: _col0 (type: int)
-<<<<<<< HEAD
-                      Statistics: Num rows: 1046 Data size: 4185 Basic stats: COMPLETE Column stats: NONE
-=======
-                      Statistics: Num rows: 15 Data size: 3784 Basic stats: COMPLETE Column stats: NONE
->>>>>>> 5fd11679
+                      Statistics: Num rows: 15 Data size: 3789 Basic stats: COMPLETE Column stats: NONE
             Execution mode: vectorized
         Map 4 
             Map Operator Tree:
                 TableScan
                   alias: c
-<<<<<<< HEAD
-                  Statistics: Num rows: 523 Data size: 4185 Basic stats: COMPLETE Column stats: NONE
+                  Statistics: Num rows: 15 Data size: 3789 Basic stats: COMPLETE Column stats: NONE
                   Select Operator
                     expressions: cbigint (type: bigint)
                     outputColumnNames: _col0
-                    Statistics: Num rows: 523 Data size: 4185 Basic stats: COMPLETE Column stats: NONE
-=======
-                  Statistics: Num rows: 15 Data size: 3784 Basic stats: COMPLETE Column stats: NONE
-                  Select Operator
-                    expressions: cbigint (type: bigint)
-                    outputColumnNames: _col0
-                    Statistics: Num rows: 15 Data size: 3784 Basic stats: COMPLETE Column stats: NONE
->>>>>>> 5fd11679
+                    Statistics: Num rows: 15 Data size: 3789 Basic stats: COMPLETE Column stats: NONE
                     Reduce Output Operator
                       key expressions: _col0 (type: bigint)
                       sort order: +
                       Map-reduce partition columns: _col0 (type: bigint)
-<<<<<<< HEAD
-                      Statistics: Num rows: 523 Data size: 4185 Basic stats: COMPLETE Column stats: NONE
-=======
-                      Statistics: Num rows: 15 Data size: 3784 Basic stats: COMPLETE Column stats: NONE
->>>>>>> 5fd11679
+                      Statistics: Num rows: 15 Data size: 3789 Basic stats: COMPLETE Column stats: NONE
             Execution mode: vectorized
         Reducer 2 
             Execution mode: vectorized
