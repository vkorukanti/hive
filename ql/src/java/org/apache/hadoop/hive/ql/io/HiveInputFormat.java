/**
 * Licensed to the Apache Software Foundation (ASF) under one
 * or more contributor license agreements.  See the NOTICE file
 * distributed with this work for additional information
 * regarding copyright ownership.  The ASF licenses this file
 * to you under the Apache License, Version 2.0 (the
 * "License"); you may not use this file except in compliance
 * with the License.  You may obtain a copy of the License at
 *
 *     http://www.apache.org/licenses/LICENSE-2.0
 *
 * Unless required by applicable law or agreed to in writing, software
 * distributed under the License is distributed on an "AS IS" BASIS,
 * WITHOUT WARRANTIES OR CONDITIONS OF ANY KIND, either express or implied.
 * See the License for the specific language governing permissions and
 * limitations under the License.
 */

package org.apache.hadoop.hive.ql.io;

import java.io.DataInput;
import java.io.DataOutput;
import java.io.IOException;
import java.util.ArrayList;
import java.util.HashMap;
import java.util.Iterator;
import java.util.List;
import java.util.Map;
import java.util.Map.Entry;

import org.apache.commons.logging.Log;
import org.apache.commons.logging.LogFactory;
import org.apache.hadoop.conf.Configurable;
import org.apache.hadoop.conf.Configuration;
import org.apache.hadoop.fs.Path;
import org.apache.hadoop.hive.io.HiveIOExceptionHandlerUtil;
import org.apache.hadoop.hive.ql.exec.Operator;
import org.apache.hadoop.hive.ql.exec.TableScanOperator;
import org.apache.hadoop.hive.ql.exec.Utilities;
import org.apache.hadoop.hive.ql.log.PerfLogger;
import org.apache.hadoop.hive.ql.plan.ExprNodeGenericFuncDesc;
import org.apache.hadoop.hive.ql.plan.MapWork;
import org.apache.hadoop.hive.ql.plan.OperatorDesc;
import org.apache.hadoop.hive.ql.plan.PartitionDesc;
import org.apache.hadoop.hive.ql.plan.TableDesc;
import org.apache.hadoop.hive.ql.plan.TableScanDesc;
import org.apache.hadoop.hive.serde2.ColumnProjectionUtils;
import org.apache.hadoop.hive.shims.ShimLoader;
import org.apache.hadoop.io.Writable;
import org.apache.hadoop.io.WritableComparable;
import org.apache.hadoop.mapred.FileInputFormat;
import org.apache.hadoop.mapred.FileSplit;
import org.apache.hadoop.mapred.InputFormat;
import org.apache.hadoop.mapred.InputSplit;
import org.apache.hadoop.mapred.JobConf;
import org.apache.hadoop.mapred.JobConfigurable;
import org.apache.hadoop.mapred.RecordReader;
import org.apache.hadoop.mapred.Reporter;
import org.apache.hadoop.util.ReflectionUtils;

/**
 * HiveInputFormat is a parameterized InputFormat which looks at the path name
 * and determine the correct InputFormat for that path name from
 * mapredPlan.pathToPartitionInfo(). It can be used to read files with different
 * input format in the same map-reduce job.
 */
public class HiveInputFormat<K extends WritableComparable, V extends Writable>
    implements InputFormat<K, V>, JobConfigurable {

  public static final String CLASS_NAME = HiveInputFormat.class.getName();
  public static final Log LOG = LogFactory.getLog(CLASS_NAME);

  /**
   * HiveInputSplit encapsulates an InputSplit with its corresponding
   * inputFormatClass. The reason that it derives from FileSplit is to make sure
   * "map.input.file" in MapTask.
   */
  public static class HiveInputSplit extends FileSplit implements InputSplit,
      Configurable {

    InputSplit inputSplit;
    String inputFormatClassName;

    public HiveInputSplit() {
      // This is the only public constructor of FileSplit
      super((Path) null, 0, 0, (String[]) null);
    }

    public HiveInputSplit(InputSplit inputSplit, String inputFormatClassName) {
      // This is the only public constructor of FileSplit
      super((Path) null, 0, 0, (String[]) null);
      this.inputSplit = inputSplit;
      this.inputFormatClassName = inputFormatClassName;
    }

    public InputSplit getInputSplit() {
      return inputSplit;
    }

    public String inputFormatClassName() {
      return inputFormatClassName;
    }

    @Override
    public Path getPath() {
      if (inputSplit instanceof FileSplit) {
        return ((FileSplit) inputSplit).getPath();
      }
      return new Path("");
    }

    /** The position of the first byte in the file to process. */
    @Override
    public long getStart() {
      if (inputSplit instanceof FileSplit) {
        return ((FileSplit) inputSplit).getStart();
      }
      return 0;
    }

    @Override
    public String toString() {
      return inputFormatClassName + ":" + inputSplit.toString();
    }

    @Override
    public long getLength() {
      long r = 0;
      try {
        r = inputSplit.getLength();
      } catch (Exception e) {
        throw new RuntimeException(e);
      }
      return r;
    }

    @Override
    public String[] getLocations() throws IOException {
      return inputSplit.getLocations();
    }

    @Override
    public void readFields(DataInput in) throws IOException {
      String inputSplitClassName = in.readUTF();
      try {
        inputSplit = (InputSplit) ReflectionUtils.newInstance(conf
            .getClassByName(inputSplitClassName), conf);
      } catch (Exception e) {
        throw new IOException(
            "Cannot create an instance of InputSplit class = "
            + inputSplitClassName + ":" + e.getMessage(), e);
      }
      inputSplit.readFields(in);
      inputFormatClassName = in.readUTF();
    }

    @Override
    public void write(DataOutput out) throws IOException {
      out.writeUTF(inputSplit.getClass().getName());
      inputSplit.write(out);
      out.writeUTF(inputFormatClassName);
    }

    Configuration conf;

    @Override
    public Configuration getConf() {
      return conf;
    }

    @Override
    public void setConf(Configuration conf) {
      this.conf = conf;
    }
  }

  JobConf job;

  public void configure(JobConf job) {
    this.job = job;
  }

  /**
   * A cache of InputFormat instances.
   */
  protected static Map<Class, InputFormat<WritableComparable, Writable>> inputFormats;

  public static InputFormat<WritableComparable, Writable> getInputFormatFromCache(
    Class inputFormatClass, JobConf job) throws IOException {

    if (inputFormats == null) {
      inputFormats = new HashMap<Class, InputFormat<WritableComparable, Writable>>();
    }
    if (!inputFormats.containsKey(inputFormatClass)) {
      try {
        InputFormat<WritableComparable, Writable> newInstance = (InputFormat<WritableComparable, Writable>) ReflectionUtils
            .newInstance(inputFormatClass, job);
        inputFormats.put(inputFormatClass, newInstance);
      } catch (Exception e) {
        throw new IOException("Cannot create an instance of InputFormat class "
            + inputFormatClass.getName() + " as specified in mapredWork!", e);
      }
    }
    return inputFormats.get(inputFormatClass);
  }

  public RecordReader getRecordReader(InputSplit split, JobConf job,
      Reporter reporter) throws IOException {

    HiveInputSplit hsplit = (HiveInputSplit) split;

    InputSplit inputSplit = hsplit.getInputSplit();
    String inputFormatClassName = null;
    Class inputFormatClass = null;
    try {
      inputFormatClassName = hsplit.inputFormatClassName();
      inputFormatClass = job.getClassByName(inputFormatClassName);
    } catch (Exception e) {
      throw new IOException("cannot find class " + inputFormatClassName, e);
    }

    if (this.mrwork == null) {
      init(job);
    }

    boolean nonNative = false;
    PartitionDesc part = pathToPartitionInfo.get(hsplit.getPath().toString());
    if ((part != null) && (part.getTableDesc() != null)) {
      Utilities.copyTableJobPropertiesToConf(part.getTableDesc(), job);
      nonNative = part.getTableDesc().isNonNative();
    }

    pushProjectionsAndFilters(job, inputFormatClass, hsplit.getPath()
      .toString(), hsplit.getPath().toUri().getPath(), nonNative);

    InputFormat inputFormat = getInputFormatFromCache(inputFormatClass, job);
    RecordReader innerReader = null;
    try {
      innerReader = inputFormat.getRecordReader(inputSplit, job, reporter);
    } catch (Exception e) {
      innerReader = HiveIOExceptionHandlerUtil
          .handleRecordReaderCreationException(e, job);
    }
    HiveRecordReader<K,V> rr = new HiveRecordReader(innerReader, job);
    rr.initIOContext(hsplit, job, inputFormatClass, innerReader);
    return rr;
  }

  protected Map<String, PartitionDesc> pathToPartitionInfo;
  MapWork mrwork = null;

  protected void init(JobConf job) {
    mrwork = Utilities.getMapWork(job);
    pathToPartitionInfo = mrwork.getPathToPartitionInfo();
  }

  private void addSplitsForGroup(List<Path> dirs, TableScanOperator tableScan, JobConf conf,
      InputFormat inputFormat, Class<? extends InputFormat> inputFormatClass, int splits,
      TableDesc table, List<InputSplit> result) throws IOException {

    Utilities.copyTableJobPropertiesToConf(table, conf);

    if (tableScan != null) {
      pushFilters(conf, tableScan);
    }

    FileInputFormat.setInputPaths(conf, dirs.toArray(new Path[dirs.size()]));
    conf.setInputFormat(inputFormat.getClass());
    InputSplit[] iss = inputFormat.getSplits(conf, splits);
    for (InputSplit is : iss) {
      result.add(new HiveInputSplit(is, inputFormatClass.getName()));
    }
  }

  public InputSplit[] getSplits(JobConf job, int numSplits) throws IOException {
    PerfLogger perfLogger = PerfLogger.getPerfLogger();
    perfLogger.PerfLogBegin(CLASS_NAME, PerfLogger.GET_SPLITS);
    init(job);

    Path[] dirs = FileInputFormat.getInputPaths(job);
    if (dirs.length == 0) {
      throw new IOException("No input paths specified in job");
    }
    JobConf newjob = new JobConf(job);
    List<InputSplit> result = new ArrayList<InputSplit>();

    List<Path> currentDirs = new ArrayList<Path>();
    Class<? extends InputFormat> currentInputFormatClass = null;
    TableDesc currentTable = null;
    TableScanOperator currentTableScan = null;

    // for each dir, get the InputFormat, and do getSplits.
    for (Path dir : dirs) {
      PartitionDesc part = getPartitionDescFromPath(pathToPartitionInfo, dir);
      Class<? extends InputFormat> inputFormatClass = part.getInputFileFormatClass();
      TableDesc table = part.getTableDesc();
      TableScanOperator tableScan = null;

      List<String> aliases =
          mrwork.getPathToAliases().get(dir.toUri().toString());

      // Make filter pushdown information available to getSplits.
      if ((aliases != null) && (aliases.size() == 1)) {
        Operator op = mrwork.getAliasToWork().get(aliases.get(0));
<<<<<<< HEAD
        if (op instanceof TableScanOperator) {
          tableScan = (TableScanOperator) op;
=======
        if ((op != null) && (op instanceof TableScanOperator)) {
          TableScanOperator tableScan = (TableScanOperator) op;
          // push down projections.
          ColumnProjectionUtils.appendReadColumns(
              newjob, tableScan.getNeededColumnIDs(), tableScan.getNeededColumns());
          // push down filters
          pushFilters(newjob, tableScan);
>>>>>>> b128f13e
        }
      }

      if (!currentDirs.isEmpty() &&
          inputFormatClass.equals(currentInputFormatClass) &&
          table.equals(currentTable) &&
          tableScan == currentTableScan) {
        currentDirs.add(dir);
        continue;
      }

      if (!currentDirs.isEmpty()) {
        LOG.info("Generating splits");
        addSplitsForGroup(currentDirs, currentTableScan, newjob,
            getInputFormatFromCache(currentInputFormatClass, job),
            currentInputFormatClass, currentDirs.size()*(numSplits / dirs.length),
            currentTable, result);
      }

      currentDirs.clear();
      currentDirs.add(dir);
      currentTableScan = tableScan;
      currentTable = table;
      currentInputFormatClass = inputFormatClass;
    }

    LOG.info("Generating splits");
    addSplitsForGroup(currentDirs, currentTableScan, newjob,
        getInputFormatFromCache(currentInputFormatClass, job),
        currentInputFormatClass, currentDirs.size()*(numSplits / dirs.length),
        currentTable, result);

    LOG.info("number of splits " + result.size());
    perfLogger.PerfLogEnd(CLASS_NAME, PerfLogger.GET_SPLITS);
    return result.toArray(new HiveInputSplit[result.size()]);
  }

  protected static PartitionDesc getPartitionDescFromPath(
      Map<String, PartitionDesc> pathToPartitionInfo, Path dir)
      throws IOException {
    PartitionDesc partDesc = pathToPartitionInfo.get(dir.toString());
    if (partDesc == null) {
      partDesc = pathToPartitionInfo.get(dir.toUri().getPath());
    }
    if (partDesc == null) {
      throw new IOException("cannot find dir = " + dir.toString()
          + " in partToPartitionInfo!");
    }

    return partDesc;
  }

  public static void pushFilters(JobConf jobConf, TableScanOperator tableScan) {

    TableScanDesc scanDesc = tableScan.getConf();
    if (scanDesc == null) {
      return;
    }

    // construct column name list and types for reference by filter push down
    Utilities.setColumnNameList(jobConf, tableScan);
    Utilities.setColumnTypeList(jobConf, tableScan);
    // push down filters
    ExprNodeGenericFuncDesc filterExpr = (ExprNodeGenericFuncDesc)scanDesc.getFilterExpr();
    if (filterExpr == null) {
      return;
    }

    String filterText = filterExpr.getExprString();
    String filterExprSerialized = Utilities.serializeExpression(filterExpr);
    if (LOG.isDebugEnabled()) {
      LOG.debug("Filter text = " + filterText);
      LOG.debug("Filter expression = " + filterExprSerialized);
    }
    jobConf.set(
      TableScanDesc.FILTER_TEXT_CONF_STR,
      filterText);
    jobConf.set(
      TableScanDesc.FILTER_EXPR_CONF_STR,
      filterExprSerialized);
  }

  protected void pushProjectionsAndFilters(JobConf jobConf, Class inputFormatClass,
      String splitPath, String splitPathWithNoSchema) {
    pushProjectionsAndFilters(jobConf, inputFormatClass, splitPath,
      splitPathWithNoSchema, false);
  }

  protected void pushProjectionsAndFilters(JobConf jobConf, Class inputFormatClass,
      String splitPath, String splitPathWithNoSchema, boolean nonNative) {
    if (this.mrwork == null) {
      init(job);
    }

    if(this.mrwork.getPathToAliases() == null) {
      return;
    }

    ArrayList<String> aliases = new ArrayList<String>();
    Iterator<Entry<String, ArrayList<String>>> iterator = this.mrwork
        .getPathToAliases().entrySet().iterator();

    while (iterator.hasNext()) {
      Entry<String, ArrayList<String>> entry = iterator.next();
      String key = entry.getKey();
      boolean match;
      if (nonNative) {
        // For non-native tables, we need to do an exact match to avoid
        // HIVE-1903.  (The table location contains no files, and the string
        // representation of its path does not have a trailing slash.)
        match =
          splitPath.equals(key) || splitPathWithNoSchema.equals(key);
      } else {
        // But for native tables, we need to do a prefix match for
        // subdirectories.  (Unlike non-native tables, prefix mixups don't seem
        // to be a potential problem here since we are always dealing with the
        // path to something deeper than the table location.)
        match =
          splitPath.startsWith(key) || splitPathWithNoSchema.startsWith(key);
      }
      if (match) {
        ArrayList<String> list = entry.getValue();
        for (String val : list) {
          aliases.add(val);
        }
      }
    }

    for (String alias : aliases) {
      Operator<? extends OperatorDesc> op = this.mrwork.getAliasToWork().get(
        alias);
      if (op instanceof TableScanOperator) {
        TableScanOperator ts = (TableScanOperator) op;
        // push down projections.
        ColumnProjectionUtils.appendReadColumns(
            jobConf, ts.getNeededColumnIDs(), ts.getNeededColumns());
        // push down filters
        pushFilters(jobConf, ts);
      }
    }
  }
}<|MERGE_RESOLUTION|>--- conflicted
+++ resolved
@@ -302,18 +302,13 @@
       // Make filter pushdown information available to getSplits.
       if ((aliases != null) && (aliases.size() == 1)) {
         Operator op = mrwork.getAliasToWork().get(aliases.get(0));
-<<<<<<< HEAD
-        if (op instanceof TableScanOperator) {
+        if ((op != null) && (op instanceof TableScanOperator)) {
           tableScan = (TableScanOperator) op;
-=======
-        if ((op != null) && (op instanceof TableScanOperator)) {
-          TableScanOperator tableScan = (TableScanOperator) op;
           // push down projections.
           ColumnProjectionUtils.appendReadColumns(
               newjob, tableScan.getNeededColumnIDs(), tableScan.getNeededColumns());
           // push down filters
           pushFilters(newjob, tableScan);
->>>>>>> b128f13e
         }
       }
 
