/**
 * Licensed to the Apache Software Foundation (ASF) under one
 * or more contributor license agreements.  See the NOTICE file
 * distributed with this work for additional information
 * regarding copyright ownership.  The ASF licenses this file
 * to you under the Apache License, Version 2.0 (the
 * "License"); you may not use this file except in compliance
 * with the License.  You may obtain a copy of the License at
 *
 *     http://www.apache.org/licenses/LICENSE-2.0
 *
 * Unless required by applicable law or agreed to in writing, software
 * distributed under the License is distributed on an "AS IS" BASIS,
 * WITHOUT WARRANTIES OR CONDITIONS OF ANY KIND, either express or implied.
 * See the License for the specific language governing permissions and
 * limitations under the License.
 */

package org.apache.hadoop.hive.ql;

/**
 *
 * QueryProperties.
 *
 * A structure to contain features of a query that are determined
 * during parsing and may be useful for categorizing a query type
 *
 * These inlucde whether the query contains:
 * a join clause, a group by clause, an order by clause, a sort by
 * clause, a group by clause following a join clause, and whether
 * the query uses a script for mapping/reducing
 */
public class QueryProperties {

  boolean hasJoin = false;
  boolean hasGroupBy = false;
  boolean hasOrderBy = false;
  boolean hasSortBy = false;
  boolean hasJoinFollowedByGroupBy = false;
  boolean hasPTF = false;
  boolean hasWindowing = false;

  // does the query have a using clause
  boolean usesScript = false;

  boolean hasDistributeBy = false;
  boolean hasClusterBy = false;
  boolean mapJoinRemoved = false;
  boolean hasMapGroupBy = false;

  private int noOfJoins = 0;
  private int noOfOuterJoins = 0;
  private boolean hasLateralViews;
  
  private boolean multiDestQuery;
  private boolean filterWithSubQuery;
  
  public boolean hasJoin() {
    return (noOfJoins > 0);
  }

  public void incrementJoinCount(boolean outerJoin) {
    noOfJoins++;
    if (outerJoin)
      noOfOuterJoins++;
  }

  public int getJoinCount() {
    return noOfJoins;
  }

  public int getOuterJoinCount() {
    return noOfOuterJoins;
  }

  public void setHasLateralViews(boolean hasLateralViews) {
    this.hasLateralViews = hasLateralViews;
  }

  public boolean hasLateralViews() {
    return hasLateralViews;
  }

  public boolean hasGroupBy() {
    return hasGroupBy;
  }

  public void setHasGroupBy(boolean hasGroupBy) {
    this.hasGroupBy = hasGroupBy;
  }

  public boolean hasOrderBy() {
    return hasOrderBy;
  }

  public void setHasOrderBy(boolean hasOrderBy) {
    this.hasOrderBy = hasOrderBy;
  }

  public boolean hasSortBy() {
    return hasSortBy;
  }

  public void setHasSortBy(boolean hasSortBy) {
    this.hasSortBy = hasSortBy;
  }

  public boolean hasJoinFollowedByGroupBy() {
    return hasJoinFollowedByGroupBy;
  }

  public void setHasJoinFollowedByGroupBy(boolean hasJoinFollowedByGroupBy) {
    this.hasJoinFollowedByGroupBy = hasJoinFollowedByGroupBy;
  }

  public boolean usesScript() {
    return usesScript;
  }

  public void setUsesScript(boolean usesScript) {
    this.usesScript = usesScript;
  }

  public boolean hasDistributeBy() {
    return hasDistributeBy;
  }

  public void setHasDistributeBy(boolean hasDistributeBy) {
    this.hasDistributeBy = hasDistributeBy;
  }

  public boolean hasClusterBy() {
    return hasClusterBy;
  }

  public void setHasClusterBy(boolean hasClusterBy) {
    this.hasClusterBy = hasClusterBy;
  }

  public boolean hasPTF() {
    return hasPTF;
  }

  public void setHasPTF(boolean hasPTF) {
    this.hasPTF = hasPTF;
  }

  public boolean hasWindowing() {
    return hasWindowing;
  }

  public void setHasWindowing(boolean hasWindowing) {
    this.hasWindowing = hasWindowing;
  }

  public boolean isMapJoinRemoved() {
    return mapJoinRemoved;
  }

  public void setMapJoinRemoved(boolean mapJoinRemoved) {
    this.mapJoinRemoved = mapJoinRemoved;
  }

  public boolean isHasMapGroupBy() {
    return hasMapGroupBy;
  }

  public void setHasMapGroupBy(boolean hasMapGroupBy) {
    this.hasMapGroupBy = hasMapGroupBy;
  }

<<<<<<< HEAD
  public boolean hasMultiDestQuery() {
    return this.multiDestQuery;
  }

  public void setMultiDestQuery(boolean multiDestQuery) {
    this.multiDestQuery = multiDestQuery;
  }

  public void setFilterWithSubQuery(boolean filterWithSubQuery) {
    this.filterWithSubQuery = filterWithSubQuery;
  }

  public boolean hasFilterWithSubQuery() {
    return this.filterWithSubQuery;
  }


=======
>>>>>>> 5f64714c
  public void clear() {
    hasJoin = false;
    hasGroupBy = false;
    hasOrderBy = false;
    hasSortBy = false;
    hasJoinFollowedByGroupBy = false;
    hasPTF = false;
    hasWindowing = false;

    // does the query have a using clause
    usesScript = false;

    hasDistributeBy = false;
    hasClusterBy = false;
    mapJoinRemoved = false;
    hasMapGroupBy = false;
<<<<<<< HEAD

    noOfJoins = 0;
    noOfOuterJoins = 0;
    
    multiDestQuery = false;
    filterWithSubQuery = false;
=======
>>>>>>> 5f64714c
  }
}<|MERGE_RESOLUTION|>--- conflicted
+++ resolved
@@ -169,7 +169,6 @@
     this.hasMapGroupBy = hasMapGroupBy;
   }
 
-<<<<<<< HEAD
   public boolean hasMultiDestQuery() {
     return this.multiDestQuery;
   }
@@ -186,9 +185,6 @@
     return this.filterWithSubQuery;
   }
 
-
-=======
->>>>>>> 5f64714c
   public void clear() {
     hasJoin = false;
     hasGroupBy = false;
@@ -205,14 +201,11 @@
     hasClusterBy = false;
     mapJoinRemoved = false;
     hasMapGroupBy = false;
-<<<<<<< HEAD
 
     noOfJoins = 0;
     noOfOuterJoins = 0;
     
     multiDestQuery = false;
     filterWithSubQuery = false;
-=======
->>>>>>> 5f64714c
   }
 }