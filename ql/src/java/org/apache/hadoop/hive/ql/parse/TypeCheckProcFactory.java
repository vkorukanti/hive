/**
 * Licensed to the Apache Software Foundation (ASF) under one
 * or more contributor license agreements.  See the NOTICE file
 * distributed with this work for additional information
 * regarding copyright ownership.  The ASF licenses this file
 * to you under the Apache License, Version 2.0 (the
 * "License"); you may not use this file except in compliance
 * with the License.  You may obtain a copy of the License at
 *
 *     http://www.apache.org/licenses/LICENSE-2.0
 *
 * Unless required by applicable law or agreed to in writing, software
 * distributed under the License is distributed on an "AS IS" BASIS,
 * WITHOUT WARRANTIES OR CONDITIONS OF ANY KIND, either express or implied.
 * See the License for the specific language governing permissions and
 * limitations under the License.
 */

package org.apache.hadoop.hive.ql.parse;

import java.sql.Date;
import java.util.ArrayList;
import java.util.Arrays;
import java.util.HashMap;
import java.util.HashSet;
import java.util.LinkedHashMap;
import java.util.List;
import java.util.Map;
import java.util.Set;
import java.util.Stack;

import org.apache.commons.lang.StringUtils;
import org.apache.commons.logging.Log;
import org.apache.commons.logging.LogFactory;
import org.apache.hadoop.hive.common.type.HiveDecimal;
import org.apache.hadoop.hive.ql.ErrorMsg;
import org.apache.hadoop.hive.ql.exec.ColumnInfo;
import org.apache.hadoop.hive.ql.exec.FunctionInfo;
import org.apache.hadoop.hive.ql.exec.FunctionRegistry;
import org.apache.hadoop.hive.ql.exec.UDFArgumentException;
import org.apache.hadoop.hive.ql.exec.UDFArgumentLengthException;
import org.apache.hadoop.hive.ql.exec.UDFArgumentTypeException;
import org.apache.hadoop.hive.ql.lib.DefaultGraphWalker;
import org.apache.hadoop.hive.ql.lib.DefaultRuleDispatcher;
import org.apache.hadoop.hive.ql.lib.Dispatcher;
import org.apache.hadoop.hive.ql.lib.GraphWalker;
import org.apache.hadoop.hive.ql.lib.Node;
import org.apache.hadoop.hive.ql.lib.NodeProcessor;
import org.apache.hadoop.hive.ql.lib.NodeProcessorCtx;
import org.apache.hadoop.hive.ql.lib.Rule;
import org.apache.hadoop.hive.ql.lib.RuleRegExp;
import org.apache.hadoop.hive.ql.plan.ExprNodeColumnDesc;
import org.apache.hadoop.hive.ql.plan.ExprNodeColumnListDesc;
import org.apache.hadoop.hive.ql.plan.ExprNodeConstantDesc;
import org.apache.hadoop.hive.ql.plan.ExprNodeDesc;
import org.apache.hadoop.hive.ql.plan.ExprNodeFieldDesc;
import org.apache.hadoop.hive.ql.plan.ExprNodeGenericFuncDesc;
import org.apache.hadoop.hive.ql.plan.ExprNodeNullDesc;
import org.apache.hadoop.hive.ql.udf.SettableUDF;
import org.apache.hadoop.hive.ql.udf.generic.GenericUDF;
import org.apache.hadoop.hive.ql.udf.generic.GenericUDFBaseCompare;
import org.apache.hadoop.hive.ql.udf.generic.GenericUDFOPEqual;
import org.apache.hadoop.hive.serde.serdeConstants;
import org.apache.hadoop.hive.serde2.objectinspector.ObjectInspector;
import org.apache.hadoop.hive.serde2.objectinspector.ObjectInspector.Category;
import org.apache.hadoop.hive.serde2.typeinfo.CharTypeInfo;
import org.apache.hadoop.hive.serde2.typeinfo.DecimalTypeInfo;
import org.apache.hadoop.hive.serde2.typeinfo.ListTypeInfo;
import org.apache.hadoop.hive.serde2.typeinfo.MapTypeInfo;
import org.apache.hadoop.hive.serde2.typeinfo.PrimitiveTypeInfo;
import org.apache.hadoop.hive.serde2.typeinfo.StructTypeInfo;
import org.apache.hadoop.hive.serde2.typeinfo.TypeInfo;
import org.apache.hadoop.hive.serde2.typeinfo.TypeInfoFactory;
import org.apache.hadoop.hive.serde2.typeinfo.VarcharTypeInfo;


/**
 * The Factory for creating typecheck processors. The typecheck processors are
 * used to processes the syntax trees for expressions and convert them into
 * expression Node Descriptor trees. They also introduce the correct conversion
 * functions to do proper implicit conversion.
 */
public class TypeCheckProcFactory {

  protected static final Log LOG = LogFactory.getLog(TypeCheckProcFactory.class
      .getName());

  protected TypeCheckProcFactory() {
    // prevent instantiation
  }

  /**
   * Function to do groupby subexpression elimination. This is called by all the
   * processors initially. As an example, consider the query select a+b,
   * count(1) from T group by a+b; Then a+b is already precomputed in the group
   * by operators key, so we substitute a+b in the select list with the internal
   * column name of the a+b expression that appears in the in input row
   * resolver.
   *
   * @param nd
   *          The node that is being inspected.
   * @param procCtx
   *          The processor context.
   *
   * @return exprNodeColumnDesc.
   */
  public static ExprNodeDesc processGByExpr(Node nd, Object procCtx)
      throws SemanticException {
    // We recursively create the exprNodeDesc. Base cases: when we encounter
    // a column ref, we convert that into an exprNodeColumnDesc; when we
    // encounter
    // a constant, we convert that into an exprNodeConstantDesc. For others we
    // just
    // build the exprNodeFuncDesc with recursively built children.
    ASTNode expr = (ASTNode) nd;
    TypeCheckCtx ctx = (TypeCheckCtx) procCtx;

    RowResolver input = ctx.getInputRR();
    ExprNodeDesc desc = null;

    if ((ctx == null) || (input == null) || (!ctx.getAllowGBExprElimination())) {
      return null;
    }

    // If the current subExpression is pre-calculated, as in Group-By etc.
    ColumnInfo colInfo = input.getExpression(expr);
    if (colInfo != null) {
      desc = new ExprNodeColumnDesc(colInfo.getType(), colInfo
          .getInternalName(), colInfo.getTabAlias(), colInfo
          .getIsVirtualCol());
      ASTNode source = input.getExpressionSource(expr);
      if (source != null) {
        ctx.getUnparseTranslator().addCopyTranslation(expr, source);
      }
      return desc;
    }
    return desc;
  }

  public static Map<ASTNode, ExprNodeDesc> genExprNode(ASTNode expr, TypeCheckCtx tcCtx)
      throws SemanticException {
    return genExprNode(expr, tcCtx, new TypeCheckProcFactory());
  }

  protected static Map<ASTNode, ExprNodeDesc> genExprNode(ASTNode expr,
      TypeCheckCtx tcCtx, TypeCheckProcFactory tf) throws SemanticException {
    // Create the walker, the rules dispatcher and the context.
    // create a walker which walks the tree in a DFS manner while maintaining
    // the operator stack. The dispatcher
    // generates the plan from the operator tree
    Map<Rule, NodeProcessor> opRules = new LinkedHashMap<Rule, NodeProcessor>();

    opRules.put(new RuleRegExp("R1", HiveParser.TOK_NULL + "%"),
        tf.getNullExprProcessor());
    opRules.put(new RuleRegExp("R2", HiveParser.Number + "%|" +
        HiveParser.TinyintLiteral + "%|" +
        HiveParser.SmallintLiteral + "%|" +
        HiveParser.BigintLiteral + "%|" +
        HiveParser.DecimalLiteral + "%"),
        tf.getNumExprProcessor());
    opRules
        .put(new RuleRegExp("R3", HiveParser.Identifier + "%|"
        + HiveParser.StringLiteral + "%|" + HiveParser.TOK_CHARSETLITERAL + "%|"
        + HiveParser.TOK_STRINGLITERALSEQUENCE + "%|"
        + "%|" + HiveParser.KW_IF + "%|" + HiveParser.KW_CASE + "%|"
        + HiveParser.KW_WHEN + "%|" + HiveParser.KW_IN + "%|"
        + HiveParser.KW_ARRAY + "%|" + HiveParser.KW_MAP + "%|"
        + HiveParser.KW_STRUCT + "%|" + HiveParser.KW_EXISTS + "%|"
        + HiveParser.TOK_SUBQUERY_OP_NOTIN + "%"),
        tf.getStrExprProcessor());
    opRules.put(new RuleRegExp("R4", HiveParser.KW_TRUE + "%|"
        + HiveParser.KW_FALSE + "%"), tf.getBoolExprProcessor());
    opRules.put(new RuleRegExp("R5", HiveParser.TOK_DATELITERAL + "%"), tf.getDateExprProcessor());
    opRules.put(new RuleRegExp("R6", HiveParser.TOK_TABLE_OR_COL + "%"),
        tf.getColumnExprProcessor());
    opRules.put(new RuleRegExp("R7", HiveParser.TOK_SUBQUERY_OP + "%"),
        tf.getSubQueryExprProcessor());

    // The dispatcher fires the processor corresponding to the closest matching
    // rule and passes the context along
    Dispatcher disp = new DefaultRuleDispatcher(tf.getDefaultExprProcessor(),
        opRules, tcCtx);
    GraphWalker ogw = new DefaultGraphWalker(disp);

    // Create a list of topop nodes
    ArrayList<Node> topNodes = new ArrayList<Node>();
    topNodes.add(expr);
    HashMap<Node, Object> nodeOutputs = new LinkedHashMap<Node, Object>();
    ogw.startWalking(topNodes, nodeOutputs);

    return convert(nodeOutputs);
  }

  // temporary type-safe casting
  private static Map<ASTNode, ExprNodeDesc> convert(Map<Node, Object> outputs) {
    Map<ASTNode, ExprNodeDesc> converted = new LinkedHashMap<ASTNode, ExprNodeDesc>();
    for (Map.Entry<Node, Object> entry : outputs.entrySet()) {
      if (entry.getKey() instanceof ASTNode &&
          (entry.getValue() == null || entry.getValue() instanceof ExprNodeDesc)) {
        converted.put((ASTNode)entry.getKey(), (ExprNodeDesc)entry.getValue());
      } else {
        LOG.warn("Invalid type entry " + entry);
      }
    }
    return converted;
  }

  /**
   * Processor for processing NULL expression.
   */
  public static class NullExprProcessor implements NodeProcessor {

    @Override
    public Object process(Node nd, Stack<Node> stack, NodeProcessorCtx procCtx,
        Object... nodeOutputs) throws SemanticException {

      TypeCheckCtx ctx = (TypeCheckCtx) procCtx;
      if (ctx.getError() != null) {
        return null;
      }

      ExprNodeDesc desc = TypeCheckProcFactory.processGByExpr(nd, procCtx);
      if (desc != null) {
        return desc;
      }

      return new ExprNodeNullDesc();
    }

  }

  /**
   * Factory method to get NullExprProcessor.
   *
   * @return NullExprProcessor.
   */
  public NullExprProcessor getNullExprProcessor() {
    return new NullExprProcessor();
  }

  /**
   * Processor for processing numeric constants.
   */
  public static class NumExprProcessor implements NodeProcessor {

    @Override
    public Object process(Node nd, Stack<Node> stack, NodeProcessorCtx procCtx,
        Object... nodeOutputs) throws SemanticException {

      TypeCheckCtx ctx = (TypeCheckCtx) procCtx;
      if (ctx.getError() != null) {
        return null;
      }

      ExprNodeDesc desc = TypeCheckProcFactory.processGByExpr(nd, procCtx);
      if (desc != null) {
        return desc;
      }

      Number v = null;
      ASTNode expr = (ASTNode) nd;
      // The expression can be any one of Double, Long and Integer. We
      // try to parse the expression in that order to ensure that the
      // most specific type is used for conversion.
      try {
        if (expr.getText().endsWith("L")) {
          // Literal bigint.
          v = Long.valueOf(expr.getText().substring(
                0, expr.getText().length() - 1));
        } else if (expr.getText().endsWith("S")) {
          // Literal smallint.
          v = Short.valueOf(expr.getText().substring(
                0, expr.getText().length() - 1));
        } else if (expr.getText().endsWith("Y")) {
          // Literal tinyint.
          v = Byte.valueOf(expr.getText().substring(
                0, expr.getText().length() - 1));
        } else if (expr.getText().endsWith("BD")) {
          // Literal decimal
          String strVal = expr.getText().substring(0, expr.getText().length() - 2);
          HiveDecimal hd = HiveDecimal.create(strVal);
          int prec = 1;
          int scale = 0;
          if (hd != null) {
            prec = hd.precision();
            scale = hd.scale();
          }
          DecimalTypeInfo typeInfo = TypeInfoFactory.getDecimalTypeInfo(prec, scale);
          return new ExprNodeConstantDesc(typeInfo, strVal);
        } else {
          v = Double.valueOf(expr.getText());
          v = Long.valueOf(expr.getText());
          v = Integer.valueOf(expr.getText());
        }
      } catch (NumberFormatException e) {
        // do nothing here, we will throw an exception in the following block
      }
      if (v == null) {
        throw new SemanticException(ErrorMsg.INVALID_NUMERICAL_CONSTANT
            .getMsg(expr));
      }
      return new ExprNodeConstantDesc(v);
    }

  }

  /**
   * Factory method to get NumExprProcessor.
   *
   * @return NumExprProcessor.
   */
  public NumExprProcessor getNumExprProcessor() {
    return new NumExprProcessor();
  }

  /**
   * Processor for processing string constants.
   */
  public static class StrExprProcessor implements NodeProcessor {

    @Override
    public Object process(Node nd, Stack<Node> stack, NodeProcessorCtx procCtx,
        Object... nodeOutputs) throws SemanticException {

      TypeCheckCtx ctx = (TypeCheckCtx) procCtx;
      if (ctx.getError() != null) {
        return null;
      }

      ExprNodeDesc desc = TypeCheckProcFactory.processGByExpr(nd, procCtx);
      if (desc != null) {
        return desc;
      }

      ASTNode expr = (ASTNode) nd;
      String str = null;

      switch (expr.getToken().getType()) {
      case HiveParser.StringLiteral:
        str = BaseSemanticAnalyzer.unescapeSQLString(expr.getText());
        break;
      case HiveParser.TOK_STRINGLITERALSEQUENCE:
        StringBuilder sb = new StringBuilder();
        for (Node n : expr.getChildren()) {
          sb.append(
              BaseSemanticAnalyzer.unescapeSQLString(((ASTNode)n).getText()));
        }
        str = sb.toString();
        break;
      case HiveParser.TOK_CHARSETLITERAL:
        str = BaseSemanticAnalyzer.charSetString(expr.getChild(0).getText(),
            expr.getChild(1).getText());
        break;
      default:
        // HiveParser.identifier | HiveParse.KW_IF | HiveParse.KW_LEFT |
        // HiveParse.KW_RIGHT
        str = BaseSemanticAnalyzer.unescapeIdentifier(expr.getText());
        break;
      }
      return new ExprNodeConstantDesc(TypeInfoFactory.stringTypeInfo, str);
    }

  }

  /**
   * Factory method to get StrExprProcessor.
   *
   * @return StrExprProcessor.
   */
  public StrExprProcessor getStrExprProcessor() {
    return new StrExprProcessor();
  }

  /**
   * Processor for boolean constants.
   */
  public static class BoolExprProcessor implements NodeProcessor {

    @Override
    public Object process(Node nd, Stack<Node> stack, NodeProcessorCtx procCtx,
        Object... nodeOutputs) throws SemanticException {

      TypeCheckCtx ctx = (TypeCheckCtx) procCtx;
      if (ctx.getError() != null) {
        return null;
      }

      ExprNodeDesc desc = TypeCheckProcFactory.processGByExpr(nd, procCtx);
      if (desc != null) {
        return desc;
      }

      ASTNode expr = (ASTNode) nd;
      Boolean bool = null;

      switch (expr.getToken().getType()) {
      case HiveParser.KW_TRUE:
        bool = Boolean.TRUE;
        break;
      case HiveParser.KW_FALSE:
        bool = Boolean.FALSE;
        break;
      default:
        assert false;
      }
      return new ExprNodeConstantDesc(TypeInfoFactory.booleanTypeInfo, bool);
    }

  }

  /**
   * Factory method to get BoolExprProcessor.
   *
   * @return BoolExprProcessor.
   */
  public BoolExprProcessor getBoolExprProcessor() {
    return new BoolExprProcessor();
  }

  /**
   * Processor for date constants.
   */
  public static class DateExprProcessor implements NodeProcessor {

    @Override
    public Object process(Node nd, Stack<Node> stack, NodeProcessorCtx procCtx,
        Object... nodeOutputs) throws SemanticException {

      TypeCheckCtx ctx = (TypeCheckCtx) procCtx;
      if (ctx.getError() != null) {
        return null;
      }

      ExprNodeDesc desc = TypeCheckProcFactory.processGByExpr(nd, procCtx);
      if (desc != null) {
        return desc;
      }

      ASTNode expr = (ASTNode) nd;

      // Get the string value and convert to a Date value.
      try {
        String dateString = BaseSemanticAnalyzer.stripQuotes(expr.getText());
        Date date = Date.valueOf(dateString);
        return new ExprNodeConstantDesc(TypeInfoFactory.dateTypeInfo, date);
      } catch (IllegalArgumentException err) {
        throw new SemanticException("Unable to convert date literal string to date value.", err);
      }
    }
  }

  /**
   * Factory method to get DateExprProcessor.
   *
   * @return DateExprProcessor.
   */
  public DateExprProcessor getDateExprProcessor() {
    return new DateExprProcessor();
  }

  /**
   * Processor for table columns.
   */
  public static class ColumnExprProcessor implements NodeProcessor {

    @Override
    public Object process(Node nd, Stack<Node> stack, NodeProcessorCtx procCtx,
        Object... nodeOutputs) throws SemanticException {

      TypeCheckCtx ctx = (TypeCheckCtx) procCtx;
      if (ctx.getError() != null) {
        return null;
      }

      ExprNodeDesc desc = TypeCheckProcFactory.processGByExpr(nd, procCtx);
      if (desc != null) {
        return desc;
      }

      ASTNode expr = (ASTNode) nd;
      ASTNode parent = stack.size() > 1 ? (ASTNode) stack.get(stack.size() - 2) : null;
      RowResolver input = ctx.getInputRR();

      if (expr.getType() != HiveParser.TOK_TABLE_OR_COL) {
        ctx.setError(ErrorMsg.INVALID_COLUMN.getMsg(expr), expr);
        return null;
      }

      assert (expr.getChildCount() == 1);
      String tableOrCol = BaseSemanticAnalyzer.unescapeIdentifier(expr
          .getChild(0).getText());

      boolean isTableAlias = input.hasTableAlias(tableOrCol);
      ColumnInfo colInfo = input.get(null, tableOrCol);

      if (isTableAlias) {
        if (colInfo != null) {
          if (parent != null && parent.getType() == HiveParser.DOT) {
            // It's a table alias.
            return null;
          }
          // It's a column.
          return new ExprNodeColumnDesc(colInfo.getType(), colInfo
              .getInternalName(), colInfo.getTabAlias(), colInfo
              .getIsVirtualCol());
        } else {
          // It's a table alias.
          // We will process that later in DOT.
          return null;
        }
      } else {
        if (colInfo == null) {
          // It's not a column or a table alias.
          if (input.getIsExprResolver()) {
            ASTNode exprNode = expr;
            if (!stack.empty()) {
              ASTNode tmp = (ASTNode) stack.pop();
              if (!stack.empty()) {
                exprNode = (ASTNode) stack.peek();
              }
              stack.push(tmp);
            }
            ctx.setError(ErrorMsg.NON_KEY_EXPR_IN_GROUPBY.getMsg(exprNode), expr);
            return null;
          } else {
            List<String> possibleColumnNames = input.getReferenceableColumnAliases(tableOrCol, -1);
            String reason = String.format("(possible column names are: %s)",
                StringUtils.join(possibleColumnNames, ", "));
            ctx.setError(ErrorMsg.INVALID_TABLE_OR_COLUMN.getMsg(expr.getChild(0), reason),
                expr);
            LOG.debug(ErrorMsg.INVALID_TABLE_OR_COLUMN.toString() + ":"
                + input.toString());
            return null;
          }
        } else {
          // It's a column.
          ExprNodeColumnDesc exprNodColDesc = new ExprNodeColumnDesc(colInfo.getType(), colInfo
              .getInternalName(), colInfo.getTabAlias(), colInfo
              .getIsVirtualCol());
          exprNodColDesc.setSkewedCol(colInfo.isSkewedCol());
          return exprNodColDesc;
        }
      }

    }

  }

  /**
   * Factory method to get ColumnExprProcessor.
   *
   * @return ColumnExprProcessor.
   */
  public ColumnExprProcessor getColumnExprProcessor() {
    return new ColumnExprProcessor();
  }

  /**
   * The default processor for typechecking.
   */
  public static class DefaultExprProcessor implements NodeProcessor {

    static HashMap<Integer, String> specialUnaryOperatorTextHashMap;
    static HashMap<Integer, String> specialFunctionTextHashMap;
    static HashMap<Integer, String> conversionFunctionTextHashMap;
    static HashSet<Integer> windowingTokens;
    static {
      specialUnaryOperatorTextHashMap = new HashMap<Integer, String>();
      specialUnaryOperatorTextHashMap.put(HiveParser.PLUS, "positive");
      specialUnaryOperatorTextHashMap.put(HiveParser.MINUS, "negative");
      specialFunctionTextHashMap = new HashMap<Integer, String>();
      specialFunctionTextHashMap.put(HiveParser.TOK_ISNULL, "isnull");
      specialFunctionTextHashMap.put(HiveParser.TOK_ISNOTNULL, "isnotnull");
      conversionFunctionTextHashMap = new HashMap<Integer, String>();
      conversionFunctionTextHashMap.put(HiveParser.TOK_BOOLEAN,
          serdeConstants.BOOLEAN_TYPE_NAME);
      conversionFunctionTextHashMap.put(HiveParser.TOK_TINYINT,
          serdeConstants.TINYINT_TYPE_NAME);
      conversionFunctionTextHashMap.put(HiveParser.TOK_SMALLINT,
          serdeConstants.SMALLINT_TYPE_NAME);
      conversionFunctionTextHashMap.put(HiveParser.TOK_INT,
          serdeConstants.INT_TYPE_NAME);
      conversionFunctionTextHashMap.put(HiveParser.TOK_BIGINT,
          serdeConstants.BIGINT_TYPE_NAME);
      conversionFunctionTextHashMap.put(HiveParser.TOK_FLOAT,
          serdeConstants.FLOAT_TYPE_NAME);
      conversionFunctionTextHashMap.put(HiveParser.TOK_DOUBLE,
          serdeConstants.DOUBLE_TYPE_NAME);
      conversionFunctionTextHashMap.put(HiveParser.TOK_STRING,
          serdeConstants.STRING_TYPE_NAME);
      conversionFunctionTextHashMap.put(HiveParser.TOK_CHAR,
          serdeConstants.CHAR_TYPE_NAME);
      conversionFunctionTextHashMap.put(HiveParser.TOK_VARCHAR,
          serdeConstants.VARCHAR_TYPE_NAME);
      conversionFunctionTextHashMap.put(HiveParser.TOK_BINARY,
          serdeConstants.BINARY_TYPE_NAME);
      conversionFunctionTextHashMap.put(HiveParser.TOK_DATE,
          serdeConstants.DATE_TYPE_NAME);
      conversionFunctionTextHashMap.put(HiveParser.TOK_TIMESTAMP,
          serdeConstants.TIMESTAMP_TYPE_NAME);
      conversionFunctionTextHashMap.put(HiveParser.TOK_DECIMAL,
          serdeConstants.DECIMAL_TYPE_NAME);

      windowingTokens = new HashSet<Integer>();
      windowingTokens.add(HiveParser.KW_OVER);
      windowingTokens.add(HiveParser.TOK_PARTITIONINGSPEC);
      windowingTokens.add(HiveParser.TOK_DISTRIBUTEBY);
      windowingTokens.add(HiveParser.TOK_SORTBY);
      windowingTokens.add(HiveParser.TOK_CLUSTERBY);
      windowingTokens.add(HiveParser.TOK_WINDOWSPEC);
      windowingTokens.add(HiveParser.TOK_WINDOWRANGE);
      windowingTokens.add(HiveParser.TOK_WINDOWVALUES);
      windowingTokens.add(HiveParser.KW_UNBOUNDED);
      windowingTokens.add(HiveParser.KW_PRECEDING);
      windowingTokens.add(HiveParser.KW_FOLLOWING);
      windowingTokens.add(HiveParser.KW_CURRENT);
      windowingTokens.add(HiveParser.TOK_TABSORTCOLNAMEASC);
      windowingTokens.add(HiveParser.TOK_TABSORTCOLNAMEDESC);
    }

    protected static boolean isRedundantConversionFunction(ASTNode expr,
        boolean isFunction, ArrayList<ExprNodeDesc> children) {
      if (!isFunction) {
        return false;
      }
      // conversion functions take a single parameter
      if (children.size() != 1) {
        return false;
      }
      String funcText = conversionFunctionTextHashMap.get(((ASTNode) expr
          .getChild(0)).getType());
      // not a conversion function
      if (funcText == null) {
        return false;
      }
      // return true when the child type and the conversion target type is the
      // same
      return ((PrimitiveTypeInfo) children.get(0).getTypeInfo()).getTypeName()
          .equalsIgnoreCase(funcText);
    }

    public static String getFunctionText(ASTNode expr, boolean isFunction) {
      String funcText = null;
      if (!isFunction) {
        // For operator, the function name is the operator text, unless it's in
        // our special dictionary
        if (expr.getChildCount() == 1) {
          funcText = specialUnaryOperatorTextHashMap.get(expr.getType());
        }
        if (funcText == null) {
          funcText = expr.getText();
        }
      } else {
        // For TOK_FUNCTION, the function name is stored in the first child,
        // unless it's in our
        // special dictionary.
        assert (expr.getChildCount() >= 1);
        int funcType = ((ASTNode) expr.getChild(0)).getType();
        funcText = specialFunctionTextHashMap.get(funcType);
        if (funcText == null) {
          funcText = conversionFunctionTextHashMap.get(funcType);
        }
        if (funcText == null) {
          funcText = ((ASTNode) expr.getChild(0)).getText();
        }
      }
      return BaseSemanticAnalyzer.unescapeIdentifier(funcText);
    }

    /**
     * This function create an ExprNodeDesc for a UDF function given the
     * children (arguments). It will insert implicit type conversion functions
     * if necessary.
     *
     * @throws UDFArgumentException
     */
    static ExprNodeDesc getFuncExprNodeDescWithUdfData(String udfName, TypeInfo typeInfo,
        ExprNodeDesc... children) throws UDFArgumentException {

      FunctionInfo fi = FunctionRegistry.getFunctionInfo(udfName);
      if (fi == null) {
        throw new UDFArgumentException(udfName + " not found.");
      }

      GenericUDF genericUDF = fi.getGenericUDF();
      if (genericUDF == null) {
        throw new UDFArgumentException(udfName
            + " is an aggregation function or a table function.");
      }

      // Add udfData to UDF if necessary
      if (typeInfo != null) {
        if (genericUDF instanceof SettableUDF) {
          ((SettableUDF)genericUDF).setTypeInfo(typeInfo);
        }
      }

      List<ExprNodeDesc> childrenList = new ArrayList<ExprNodeDesc>(children.length);
      childrenList.addAll(Arrays.asList(children));
      return ExprNodeGenericFuncDesc.newInstance(genericUDF, childrenList);
    }

    public static ExprNodeDesc getFuncExprNodeDesc(String udfName,
        ExprNodeDesc... children) throws UDFArgumentException {
      return getFuncExprNodeDescWithUdfData(udfName, null, children);
    }

    protected void validateUDF(ASTNode expr, boolean isFunction, TypeCheckCtx ctx, FunctionInfo fi,
        List<ExprNodeDesc> children, GenericUDF genericUDF) throws SemanticException {
      // Detect UDTF's in nested SELECT, GROUP BY, etc as they aren't
      // supported
      if (fi.getGenericUDTF() != null) {
        throw new SemanticException(ErrorMsg.UDTF_INVALID_LOCATION.getMsg());
      }
      // UDAF in filter condition, group-by caluse, param of funtion, etc.
      if (fi.getGenericUDAFResolver() != null) {
        if (isFunction) {
          throw new SemanticException(ErrorMsg.UDAF_INVALID_LOCATION.getMsg((ASTNode) expr
              .getChild(0)));
        } else {
          throw new SemanticException(ErrorMsg.UDAF_INVALID_LOCATION.getMsg(expr));
        }
      }
      if (!ctx.getAllowStatefulFunctions() && (genericUDF != null)) {
        if (FunctionRegistry.isStateful(genericUDF)) {
          throw new SemanticException(ErrorMsg.UDF_STATEFUL_INVALID_LOCATION.getMsg());
        }
      }
    }

    protected ExprNodeDesc getXpathOrFuncExprNodeDesc(ASTNode expr,
        boolean isFunction, ArrayList<ExprNodeDesc> children, TypeCheckCtx ctx)
        throws SemanticException, UDFArgumentException {
      // return the child directly if the conversion is redundant.
      if (isRedundantConversionFunction(expr, isFunction, children)) {
        assert (children.size() == 1);
        assert (children.get(0) != null);
        return children.get(0);
      }
      String funcText = getFunctionText(expr, isFunction);
      ExprNodeDesc desc;
      if (funcText.equals(".")) {
        // "." : FIELD Expression

        assert (children.size() == 2);
        // Only allow constant field name for now
        assert (children.get(1) instanceof ExprNodeConstantDesc);
        ExprNodeDesc object = children.get(0);
        ExprNodeConstantDesc fieldName = (ExprNodeConstantDesc) children.get(1);
        assert (fieldName.getValue() instanceof String);

        // Calculate result TypeInfo
        String fieldNameString = (String) fieldName.getValue();
        TypeInfo objectTypeInfo = object.getTypeInfo();

        // Allow accessing a field of list element structs directly from a list
        boolean isList = (object.getTypeInfo().getCategory() == ObjectInspector.Category.LIST);
        if (isList) {
          objectTypeInfo = ((ListTypeInfo) objectTypeInfo).getListElementTypeInfo();
        }
        if (objectTypeInfo.getCategory() != Category.STRUCT) {
          throw new SemanticException(ErrorMsg.INVALID_DOT.getMsg(expr));
        }
        TypeInfo t = ((StructTypeInfo) objectTypeInfo).getStructFieldTypeInfo(fieldNameString);
        if (isList) {
          t = TypeInfoFactory.getListTypeInfo(t);
        }

        desc = new ExprNodeFieldDesc(t, children.get(0), fieldNameString, isList);
      } else if (funcText.equals("[")) {
        // "[]" : LSQUARE/INDEX Expression
        if (!ctx.getallowIndexExpr())
          throw new SemanticException(ErrorMsg.INVALID_FUNCTION.getMsg(expr));

        assert (children.size() == 2);

        // Check whether this is a list or a map
        TypeInfo myt = children.get(0).getTypeInfo();

        if (myt.getCategory() == Category.LIST) {
          // Only allow integer index for now
<<<<<<< HEAD
          if (!(children.get(1) instanceof ExprNodeConstantDesc)
              || !(((ExprNodeConstantDesc) children.get(1)).getTypeInfo()
                  .equals(TypeInfoFactory.intTypeInfo))) {
            throw new SemanticException(SemanticAnalyzer.generateErrorMessage(expr,
                ErrorMsg.INVALID_ARRAYINDEX_CONSTANT.getMsg()));
=======
          if (!FunctionRegistry.implicitConvertible(children.get(1).getTypeInfo(),
              TypeInfoFactory.intTypeInfo)) {
            throw new SemanticException(SemanticAnalyzer.generateErrorMessage(
                  expr, ErrorMsg.INVALID_ARRAYINDEX_TYPE.getMsg()));
>>>>>>> 17e18bd5
          }

          // Calculate TypeInfo
          TypeInfo t = ((ListTypeInfo) myt).getListElementTypeInfo();
          desc = new ExprNodeGenericFuncDesc(t, FunctionRegistry.getGenericUDFForIndex(), children);
        } else if (myt.getCategory() == Category.MAP) {
<<<<<<< HEAD
          // Only allow constant map key for now
          if (!(children.get(1) instanceof ExprNodeConstantDesc)) {
            throw new SemanticException(SemanticAnalyzer.generateErrorMessage(expr,
                ErrorMsg.INVALID_MAPINDEX_CONSTANT.getMsg()));
          }
          if (!(((ExprNodeConstantDesc) children.get(1)).getTypeInfo().equals(((MapTypeInfo) myt)
              .getMapKeyTypeInfo()))) {
            throw new SemanticException(ErrorMsg.INVALID_MAPINDEX_TYPE.getMsg(expr));
=======
          if (!FunctionRegistry.implicitConvertible(children.get(1).getTypeInfo(),
              ((MapTypeInfo) myt).getMapKeyTypeInfo())) {
            throw new SemanticException(ErrorMsg.INVALID_MAPINDEX_TYPE
                .getMsg(expr));
>>>>>>> 17e18bd5
          }
          // Calculate TypeInfo
          TypeInfo t = ((MapTypeInfo) myt).getMapValueTypeInfo();
          desc = new ExprNodeGenericFuncDesc(t, FunctionRegistry.getGenericUDFForIndex(), children);
        } else {
          throw new SemanticException(ErrorMsg.NON_COLLECTION_TYPE.getMsg(expr, myt.getTypeName()));
        }
      } else {
        // other operators or functions
        FunctionInfo fi = FunctionRegistry.getFunctionInfo(funcText);

        if (fi == null) {
          if (isFunction) {
            throw new SemanticException(ErrorMsg.INVALID_FUNCTION
                .getMsg((ASTNode) expr.getChild(0)));
          } else {
            throw new SemanticException(ErrorMsg.INVALID_FUNCTION.getMsg(expr));
          }
        }

        // getGenericUDF() actually clones the UDF. Just call it once and reuse.
        GenericUDF genericUDF = fi.getGenericUDF();

        if (!fi.isNative()) {
          ctx.getUnparseTranslator().addIdentifierTranslation(
              (ASTNode) expr.getChild(0));
        }

        // Handle type casts that may contain type parameters
        if (isFunction) {
          ASTNode funcNameNode = (ASTNode)expr.getChild(0);
          switch (funcNameNode.getType()) {
            case HiveParser.TOK_CHAR:
              // Add type params
              CharTypeInfo charTypeInfo = ParseUtils.getCharTypeInfo(funcNameNode);
              if (genericUDF != null) {
                ((SettableUDF)genericUDF).setTypeInfo(charTypeInfo);
              }
              break;
            case HiveParser.TOK_VARCHAR:
              VarcharTypeInfo varcharTypeInfo = ParseUtils.getVarcharTypeInfo(funcNameNode);
              if (genericUDF != null) {
                ((SettableUDF)genericUDF).setTypeInfo(varcharTypeInfo);
              }
              break;
            case HiveParser.TOK_DECIMAL:
              DecimalTypeInfo decTypeInfo = ParseUtils.getDecimalTypeTypeInfo(funcNameNode);
              if (genericUDF != null) {
                ((SettableUDF)genericUDF).setTypeInfo(decTypeInfo);
              }
              break;
            default:
              // Do nothing
              break;
          }
        }

        validateUDF(expr, isFunction, ctx, fi, children, genericUDF);

        // Try to infer the type of the constant only if there are two
        // nodes, one of them is column and the other is numeric const
        if (genericUDF instanceof GenericUDFBaseCompare
            && children.size() == 2
            && ((children.get(0) instanceof ExprNodeConstantDesc
                && children.get(1) instanceof ExprNodeColumnDesc)
                || (children.get(0) instanceof ExprNodeColumnDesc
                    && children.get(1) instanceof ExprNodeConstantDesc))) {
          int constIdx =
              children.get(0) instanceof ExprNodeConstantDesc ? 0 : 1;

          Set<String> inferTypes = new HashSet<String>(Arrays.asList(
              serdeConstants.TINYINT_TYPE_NAME.toLowerCase(),
              serdeConstants.SMALLINT_TYPE_NAME.toLowerCase(),
              serdeConstants.INT_TYPE_NAME.toLowerCase(),
              serdeConstants.BIGINT_TYPE_NAME.toLowerCase(),
              serdeConstants.FLOAT_TYPE_NAME.toLowerCase(),
              serdeConstants.DOUBLE_TYPE_NAME.toLowerCase(),
              serdeConstants.STRING_TYPE_NAME.toLowerCase()
              ));

          String constType = children.get(constIdx).getTypeString().toLowerCase();
          String columnType = children.get(1 - constIdx).getTypeString().toLowerCase();

          if (inferTypes.contains(constType) && inferTypes.contains(columnType)
              && !columnType.equalsIgnoreCase(constType)) {
            Object originalValue =  ((ExprNodeConstantDesc) children.get(constIdx)).getValue();
            String constValue = originalValue.toString();
            boolean triedDouble = false;
            Number value = null;
            try {
              if (columnType.equalsIgnoreCase(serdeConstants.TINYINT_TYPE_NAME)) {
                value = new Byte(constValue);
              } else if (columnType.equalsIgnoreCase(serdeConstants.SMALLINT_TYPE_NAME)) {
                value = new Short(constValue);
              } else if (columnType.equalsIgnoreCase(serdeConstants.INT_TYPE_NAME)) {
                value = new Integer(constValue);
              } else if (columnType.equalsIgnoreCase(serdeConstants.BIGINT_TYPE_NAME)) {
                value = new Long(constValue);
              } else if (columnType.equalsIgnoreCase(serdeConstants.FLOAT_TYPE_NAME)) {
                value = new Float(constValue);
              } else if (columnType.equalsIgnoreCase(serdeConstants.DOUBLE_TYPE_NAME)) {
                triedDouble = true;
                value = new Double(constValue);
              } else if (columnType.equalsIgnoreCase(serdeConstants.STRING_TYPE_NAME)) {
                // Don't scramble the const type information if comparing to a string column,
                // It's not useful to do so; as of now, there is also a hack in
                // SemanticAnalyzer#genTablePlan that causes every column to look like a string
                // a string down here, so number type information is always lost otherwise.
                boolean isNumber = (originalValue instanceof Number);
                triedDouble = !isNumber;
                value = isNumber ? (Number)originalValue : new Double(constValue);
              }
            } catch (NumberFormatException nfe) {
              // this exception suggests the precise type inference did not succeed
              // we'll try again to convert it to double
              // however, if we already tried this, or the column is NUMBER type and
              // the operator is EQUAL, return false due to the type mismatch
              if (triedDouble ||
                  (genericUDF instanceof GenericUDFOPEqual
                  && !columnType.equals(serdeConstants.STRING_TYPE_NAME))) {
                return new ExprNodeConstantDesc(false);
              }

              try {
                value = new Double(constValue);
              } catch (NumberFormatException ex) {
                return new ExprNodeConstantDesc(false);
              }
            }

            if (value != null) {
              children.set(constIdx, new ExprNodeConstantDesc(value));
            }
          }
        }

        desc = ExprNodeGenericFuncDesc.newInstance(genericUDF, funcText, children);
      }
      // UDFOPPositive is a no-op.
      // However, we still create it, and then remove it here, to make sure we
      // only allow
      // "+" for numeric types.
      if (FunctionRegistry.isOpPositive(desc)) {
        assert (desc.getChildren().size() == 1);
        desc = desc.getChildren().get(0);
      }
      assert (desc != null);
      return desc;
    }

    /**
     * Returns true if des is a descendant of ans (ancestor)
     */
    private boolean isDescendant(Node ans, Node des) {
      if (ans.getChildren() == null) {
        return false;
      }
      for (Node c : ans.getChildren()) {
        if (c == des) {
          return true;
        }
        if (isDescendant(c, des)) {
          return true;
        }
      }
      return false;
    }

    protected ExprNodeColumnDesc processQualifiedColRef(TypeCheckCtx ctx, ASTNode expr,
        Object... nodeOutputs) throws SemanticException {
      RowResolver input = ctx.getInputRR();
      String tableAlias = BaseSemanticAnalyzer.unescapeIdentifier(expr.getChild(0).getChild(0)
          .getText());
      // NOTE: tableAlias must be a valid non-ambiguous table alias,
      // because we've checked that in TOK_TABLE_OR_COL's process method.
      ColumnInfo colInfo = input.get(tableAlias, ((ExprNodeConstantDesc) nodeOutputs[1]).getValue()
          .toString());

      if (colInfo == null) {
        ctx.setError(ErrorMsg.INVALID_COLUMN.getMsg(expr.getChild(1)), expr);
        return null;
      }
      return new ExprNodeColumnDesc(colInfo.getType(), colInfo.getInternalName(),
          colInfo.getTabAlias(), colInfo.getIsVirtualCol());
    }

    @Override
    public Object process(Node nd, Stack<Node> stack, NodeProcessorCtx procCtx,
        Object... nodeOutputs) throws SemanticException {

      TypeCheckCtx ctx = (TypeCheckCtx) procCtx;

      ExprNodeDesc desc = TypeCheckProcFactory.processGByExpr(nd, procCtx);
      if (desc != null) {
        // Here we know nd represents a group by expression.

        // During the DFS traversal of the AST, a descendant of nd likely set an
        // error because a sub-tree of nd is unlikely to also be a group by
        // expression. For example, in a query such as
        // SELECT *concat(key)* FROM src GROUP BY concat(key), 'key' will be
        // processed before 'concat(key)' and since 'key' is not a group by
        // expression, an error will be set in ctx by ColumnExprProcessor.

        // We can clear the global error when we see that it was set in a
        // descendant node of a group by expression because
        // processGByExpr() returns a ExprNodeDesc that effectively ignores
        // its children. Although the error can be set multiple times by
        // descendant nodes, DFS traversal ensures that the error only needs to
        // be cleared once. Also, for a case like
        // SELECT concat(value, concat(value))... the logic still works as the
        // error is only set with the first 'value'; all node processors quit
        // early if the global error is set.

        if (isDescendant(nd, ctx.getErrorSrcNode())) {
          ctx.setError(null, null);
        }
        return desc;
      }

      if (ctx.getError() != null) {
        return null;
      }

      ASTNode expr = (ASTNode) nd;

      /*
       * A Windowing specification get added as a child to a UDAF invocation to distinguish it
       * from similar UDAFs but on different windows.
       * The UDAF is translated to a WindowFunction invocation in the PTFTranslator.
       * So here we just return null for tokens that appear in a Window Specification.
       * When the traversal reaches up to the UDAF invocation its ExprNodeDesc is build using the
       * ColumnInfo in the InputRR. This is similar to how UDAFs are handled in Select lists.
       * The difference is that there is translation for Window related tokens, so we just
       * return null;
       */
      if (windowingTokens.contains(expr.getType())) {
        if (!ctx.getallowWindowing())
          throw new SemanticException(SemanticAnalyzer.generateErrorMessage(expr,
              ErrorMsg.INVALID_FUNCTION.getMsg("Windowing is not supported in the context")));

        return null;
      }

      if (expr.getType() == HiveParser.TOK_TABNAME) {
        return null;
      }

      if (expr.getType() == HiveParser.TOK_ALLCOLREF) {
        if (!ctx.getallowAllColRef())
          throw new SemanticException(SemanticAnalyzer.generateErrorMessage(expr,
              ErrorMsg.INVALID_COLUMN
                  .getMsg("All column reference is not supported in the context")));

        RowResolver input = ctx.getInputRR();
        ExprNodeColumnListDesc columnList = new ExprNodeColumnListDesc();
        assert expr.getChildCount() <= 1;
        if (expr.getChildCount() == 1) {
          // table aliased (select a.*, for example)
          ASTNode child = (ASTNode) expr.getChild(0);
          assert child.getType() == HiveParser.TOK_TABNAME;
          assert child.getChildCount() == 1;
          String tableAlias = BaseSemanticAnalyzer.unescapeIdentifier(child.getChild(0).getText());
          HashMap<String, ColumnInfo> columns = input.getFieldMap(tableAlias);
          if (columns == null) {
            throw new SemanticException(ErrorMsg.INVALID_TABLE_ALIAS.getMsg(child));
          }
          for (Map.Entry<String, ColumnInfo> colMap : columns.entrySet()) {
            ColumnInfo colInfo = colMap.getValue();
            if (!colInfo.getIsVirtualCol()) {
              columnList.addColumn(new ExprNodeColumnDesc(colInfo.getType(),
                  colInfo.getInternalName(), colInfo.getTabAlias(), false));
            }
          }
        } else {
          // all columns (select *, for example)
          for (ColumnInfo colInfo : input.getColumnInfos()) {
            if (!colInfo.getIsVirtualCol()) {
              columnList.addColumn(new ExprNodeColumnDesc(colInfo.getType(),
                  colInfo.getInternalName(), colInfo.getTabAlias(), false));
            }
          }
        }
        return columnList;
      }

      // If the first child is a TOK_TABLE_OR_COL, and nodeOutput[0] is NULL,
      // and the operator is a DOT, then it's a table column reference.
      if (expr.getType() == HiveParser.DOT
          && expr.getChild(0).getType() == HiveParser.TOK_TABLE_OR_COL
          && nodeOutputs[0] == null) {
        return processQualifiedColRef(ctx, expr, nodeOutputs);
      }

      // Return nulls for conversion operators
      if (conversionFunctionTextHashMap.keySet().contains(expr.getType())
          || specialFunctionTextHashMap.keySet().contains(expr.getType())
          || expr.getToken().getType() == HiveParser.CharSetName
          || expr.getToken().getType() == HiveParser.CharSetLiteral) {
        return null;
      }

      boolean isFunction = (expr.getType() == HiveParser.TOK_FUNCTION ||
          expr.getType() == HiveParser.TOK_FUNCTIONSTAR ||
          expr.getType() == HiveParser.TOK_FUNCTIONDI);

      if (!ctx.getAllowDistinctFunctions() && expr.getType() == HiveParser.TOK_FUNCTIONDI) {
        throw new SemanticException(
            SemanticAnalyzer.generateErrorMessage(expr, ErrorMsg.DISTINCT_NOT_SUPPORTED.getMsg()));
      }

      // Create all children
      int childrenBegin = (isFunction ? 1 : 0);
      ArrayList<ExprNodeDesc> children = new ArrayList<ExprNodeDesc>(expr
          .getChildCount()
          - childrenBegin);
      for (int ci = childrenBegin; ci < expr.getChildCount(); ci++) {
        if (nodeOutputs[ci] instanceof ExprNodeColumnListDesc) {
          children.addAll(((ExprNodeColumnListDesc)nodeOutputs[ci]).getChildren());
        } else {
          children.add((ExprNodeDesc) nodeOutputs[ci]);
        }
      }

      if (expr.getType() == HiveParser.TOK_FUNCTIONSTAR) {
        if (!ctx.getallowFunctionStar())
        throw new SemanticException(SemanticAnalyzer.generateErrorMessage(expr,
            ErrorMsg.INVALID_COLUMN
                .getMsg(".* reference is not supported in the context")));

        RowResolver input = ctx.getInputRR();
        for (ColumnInfo colInfo : input.getColumnInfos()) {
          if (!colInfo.getIsVirtualCol()) {
            children.add(new ExprNodeColumnDesc(colInfo.getType(),
                colInfo.getInternalName(), colInfo.getTabAlias(), false));
          }
        }
      }

      // If any of the children contains null, then return a null
      // this is a hack for now to handle the group by case
      if (children.contains(null)) {
        List<String> possibleColumnNames = getReferenceableColumnAliases(ctx);
        String reason = String.format("(possible column names are: %s)",
            StringUtils.join(possibleColumnNames, ", "));
        ctx.setError(ErrorMsg.INVALID_COLUMN.getMsg(expr.getChild(0), reason),
            expr);
        return null;
      }

      // Create function desc
      try {
        return getXpathOrFuncExprNodeDesc(expr, isFunction, children, ctx);
      } catch (UDFArgumentTypeException e) {
        throw new SemanticException(ErrorMsg.INVALID_ARGUMENT_TYPE.getMsg(expr
            .getChild(childrenBegin + e.getArgumentId()), e.getMessage()));
      } catch (UDFArgumentLengthException e) {
        throw new SemanticException(ErrorMsg.INVALID_ARGUMENT_LENGTH.getMsg(
            expr, e.getMessage()));
      } catch (UDFArgumentException e) {
        throw new SemanticException(ErrorMsg.INVALID_ARGUMENT.getMsg(expr, e
            .getMessage()));
      }
    }

    protected List<String> getReferenceableColumnAliases(TypeCheckCtx ctx) {
      return ctx.getInputRR().getReferenceableColumnAliases(null, -1);
    }
  }

  /**
   * Factory method to get DefaultExprProcessor.
   *
   * @return DefaultExprProcessor.
   */
  public DefaultExprProcessor getDefaultExprProcessor() {
    return new DefaultExprProcessor();
  }

  /**
   * Processor for subquery expressions..
   */
  public static class SubQueryExprProcessor implements NodeProcessor {

    @Override
    public Object process(Node nd, Stack<Node> stack, NodeProcessorCtx procCtx,
        Object... nodeOutputs) throws SemanticException {

      TypeCheckCtx ctx = (TypeCheckCtx) procCtx;
      if (ctx.getError() != null) {
        return null;
      }

      ASTNode expr = (ASTNode) nd;
      ASTNode sqNode = (ASTNode) expr.getParent().getChild(1);

      if (!ctx.getallowSubQueryExpr())
        throw new SemanticException(SemanticAnalyzer.generateErrorMessage(sqNode,
            ErrorMsg.UNSUPPORTED_SUBQUERY_EXPRESSION.getMsg()));

      ExprNodeDesc desc = TypeCheckProcFactory.processGByExpr(nd, procCtx);
      if (desc != null) {
        return desc;
      }

      /*
       * Restriction.1.h :: SubQueries only supported in the SQL Where Clause.
       */
      ctx.setError(ErrorMsg.UNSUPPORTED_SUBQUERY_EXPRESSION.getMsg(sqNode,
          "Currently SubQuery expressions are only allowed as Where Clause predicates"),
          sqNode);
      return null;
    }
  }

  /**
   * Factory method to get SubQueryExprProcessor.
   *
   * @return DateExprProcessor.
   */
  public SubQueryExprProcessor getSubQueryExprProcessor() {
    return new SubQueryExprProcessor();
  }
}<|MERGE_RESOLUTION|>--- conflicted
+++ resolved
@@ -779,39 +779,20 @@
 
         if (myt.getCategory() == Category.LIST) {
           // Only allow integer index for now
-<<<<<<< HEAD
-          if (!(children.get(1) instanceof ExprNodeConstantDesc)
-              || !(((ExprNodeConstantDesc) children.get(1)).getTypeInfo()
-                  .equals(TypeInfoFactory.intTypeInfo))) {
-            throw new SemanticException(SemanticAnalyzer.generateErrorMessage(expr,
-                ErrorMsg.INVALID_ARRAYINDEX_CONSTANT.getMsg()));
-=======
           if (!FunctionRegistry.implicitConvertible(children.get(1).getTypeInfo(),
               TypeInfoFactory.intTypeInfo)) {
             throw new SemanticException(SemanticAnalyzer.generateErrorMessage(
                   expr, ErrorMsg.INVALID_ARRAYINDEX_TYPE.getMsg()));
->>>>>>> 17e18bd5
           }
 
           // Calculate TypeInfo
           TypeInfo t = ((ListTypeInfo) myt).getListElementTypeInfo();
           desc = new ExprNodeGenericFuncDesc(t, FunctionRegistry.getGenericUDFForIndex(), children);
         } else if (myt.getCategory() == Category.MAP) {
-<<<<<<< HEAD
-          // Only allow constant map key for now
-          if (!(children.get(1) instanceof ExprNodeConstantDesc)) {
-            throw new SemanticException(SemanticAnalyzer.generateErrorMessage(expr,
-                ErrorMsg.INVALID_MAPINDEX_CONSTANT.getMsg()));
-          }
-          if (!(((ExprNodeConstantDesc) children.get(1)).getTypeInfo().equals(((MapTypeInfo) myt)
-              .getMapKeyTypeInfo()))) {
-            throw new SemanticException(ErrorMsg.INVALID_MAPINDEX_TYPE.getMsg(expr));
-=======
           if (!FunctionRegistry.implicitConvertible(children.get(1).getTypeInfo(),
               ((MapTypeInfo) myt).getMapKeyTypeInfo())) {
             throw new SemanticException(ErrorMsg.INVALID_MAPINDEX_TYPE
                 .getMsg(expr));
->>>>>>> 17e18bd5
           }
           // Calculate TypeInfo
           TypeInfo t = ((MapTypeInfo) myt).getMapValueTypeInfo();
