/**
 * Licensed to the Apache Software Foundation (ASF) under one
 * or more contributor license agreements.  See the NOTICE file
 * distributed with this work for additional information
 * regarding copyright ownership.  The ASF licenses this file
 * to you under the Apache License, Version 2.0 (the
 * "License"); you may not use this file except in compliance
 * with the License.  You may obtain a copy of the License at
 *
 *     http://www.apache.org/licenses/LICENSE-2.0
 *
 * Unless required by applicable law or agreed to in writing, software
 * distributed under the License is distributed on an "AS IS" BASIS,
 * WITHOUT WARRANTIES OR CONDITIONS OF ANY KIND, either express or implied.
 * See the License for the specific language governing permissions and
 * limitations under the License.
 */

package org.apache.hadoop.hive.ql.exec;

import java.io.IOException;
import java.io.Serializable;
import java.util.ArrayList;
import java.util.Collection;
import java.util.HashSet;
import java.util.List;
import java.util.concurrent.Callable;
import java.util.concurrent.Future;

import org.apache.commons.lang3.tuple.ImmutablePair;
import org.apache.commons.lang3.tuple.Pair;
import org.apache.commons.logging.Log;
import org.apache.commons.logging.LogFactory;
import org.apache.hadoop.conf.Configuration;
import org.apache.hadoop.hive.common.ObjectPair;
import org.apache.hadoop.hive.conf.HiveConf;
import org.apache.hadoop.hive.conf.HiveConf.ConfVars;
import org.apache.hadoop.hive.ql.HashTableLoaderFactory;
import org.apache.hadoop.hive.ql.exec.mr.ExecMapperContext;
import org.apache.hadoop.hive.ql.exec.persistence.BytesBytesMultiHashMap;
import org.apache.hadoop.hive.ql.exec.persistence.HybridHashTableContainer;
import org.apache.hadoop.hive.ql.exec.persistence.HybridHashTableContainer.HashPartition;
import org.apache.hadoop.hive.ql.exec.persistence.KeyValueContainer;
import org.apache.hadoop.hive.ql.exec.persistence.MapJoinBytesTableContainer;
import org.apache.hadoop.hive.ql.exec.persistence.MapJoinBytesTableContainer.KeyValueHelper;
import org.apache.hadoop.hive.ql.exec.persistence.MapJoinKey;
import org.apache.hadoop.hive.ql.exec.persistence.MapJoinObjectSerDeContext;
import org.apache.hadoop.hive.ql.exec.persistence.MapJoinRowContainer;
import org.apache.hadoop.hive.ql.exec.persistence.MapJoinTableContainer;
import org.apache.hadoop.hive.ql.exec.persistence.MapJoinTableContainer.ReusableGetAdaptor;
import org.apache.hadoop.hive.ql.exec.persistence.MapJoinTableContainerSerDe;
import org.apache.hadoop.hive.ql.exec.persistence.ObjectContainer;
import org.apache.hadoop.hive.ql.exec.persistence.UnwrapRowContainer;
import org.apache.hadoop.hive.ql.exec.spark.SparkUtilities;
import org.apache.hadoop.hive.ql.io.HiveKey;
import org.apache.hadoop.hive.ql.log.PerfLogger;
import org.apache.hadoop.hive.ql.metadata.HiveException;
import org.apache.hadoop.hive.ql.plan.MapJoinDesc;
import org.apache.hadoop.hive.ql.plan.TableDesc;
import org.apache.hadoop.hive.ql.plan.api.OperatorType;
import org.apache.hadoop.hive.serde2.SerDe;
import org.apache.hadoop.hive.serde2.SerDeException;
import org.apache.hadoop.hive.serde2.SerDeUtils;
import org.apache.hadoop.hive.serde2.objectinspector.ObjectInspector;
import org.apache.hadoop.io.BytesWritable;
import org.apache.hadoop.io.Writable;
import org.apache.hive.common.util.ReflectionUtil;

/**
 * Map side Join operator implementation.
 */
public class MapJoinOperator extends AbstractMapJoinOperator<MapJoinDesc> implements Serializable {

  private static final long serialVersionUID = 1L;
  private static final Log LOG = LogFactory.getLog(MapJoinOperator.class.getName());
  private static final String CLASS_NAME = MapJoinOperator.class.getName();
  private final PerfLogger perfLogger = PerfLogger.getPerfLogger();

  private transient String cacheKey;
  private transient ObjectCache cache;

  protected HashTableLoader loader;
  private boolean loadCalled;

  protected transient MapJoinTableContainer[] mapJoinTables;
  private transient MapJoinTableContainerSerDe[] mapJoinTableSerdes;
  private transient boolean hashTblInitedOnce;
  protected transient ReusableGetAdaptor[] hashMapRowGetters;

  private UnwrapRowContainer[] unwrapContainer;
  private transient Configuration hconf;
  private transient boolean hybridMapJoinLeftover;  // whether there's spilled data to be processed
  protected transient MapJoinBytesTableContainer[] spilledMapJoinTables;  // used to hold restored
                                                                          // spilled small tables
  protected HybridHashTableContainer firstSmallTable; // The first small table;
                                                      // Only this table has spilled big table rows

  public MapJoinOperator() {
  }

  public MapJoinOperator(AbstractMapJoinOperator<? extends MapJoinDesc> mjop) {
    super(mjop);
  }

  /*
   * We need the base (operator.java) implementation of start/endGroup.
   * The parent class has functionality in those that map join can't use.
   * Note: The mapjoin can be run in the reducer only on Tez.
   */
  @Override
  public void endGroup() throws HiveException {
    defaultEndGroup();
  }

  @Override
  public void startGroup() throws HiveException {
    defaultStartGroup();
  }

  protected HashTableLoader getHashTableLoader(Configuration hconf) {
    return HashTableLoaderFactory.getLoader(hconf);
  }

  @Override
  protected Collection<Future<?>> initializeOp(Configuration hconf) throws HiveException {
    this.hconf = hconf;
    unwrapContainer = new UnwrapRowContainer[conf.getTagLength()];

    Collection<Future<?>> result = super.initializeOp(hconf);
    if (result == null) {
      result = new HashSet<Future<?>>();
    }

    int tagLen = conf.getTagLength();

    // On Tez only: The hash map might already be cached in the container we run
    // the task in. On MR: The cache is a no-op.
    cacheKey = HiveConf.getVar(hconf, HiveConf.ConfVars.HIVEQUERYID)
      + "__HASH_MAP_"+this.getOperatorId()+"_container";

    cache = ObjectCacheFactory.getCache(hconf);
    loader = getHashTableLoader(hconf);

    hashMapRowGetters = null;

    mapJoinTables = new MapJoinTableContainer[tagLen];
    mapJoinTableSerdes = new MapJoinTableContainerSerDe[tagLen];
    hashTblInitedOnce = false;

    generateMapMetaData();

    final ExecMapperContext mapContext = getExecContext();
    final MapredContext mrContext = MapredContext.get();

    if (!conf.isBucketMapJoin()) {
      /*
       * The issue with caching in case of bucket map join is that different tasks
       * process different buckets and if the container is reused to join a different bucket,
       * join results can be incorrect. The cache is keyed on operator id and for bucket map join
       * the operator does not change but data needed is different. For a proper fix, this
       * requires changes in the Tez API with regard to finding bucket id and
       * also ability to schedule tasks to re-use containers that have cached the specific bucket.
       */
      if (isLogInfoEnabled) {
        LOG.info("This is not bucket map join, so cache");
      }

      Future<Pair<MapJoinTableContainer[], MapJoinTableContainerSerDe[]>> future =
          cache.retrieveAsync(
              cacheKey,
              new Callable<Pair<MapJoinTableContainer[], MapJoinTableContainerSerDe[]>>() {
                @Override
                public Pair<MapJoinTableContainer[], MapJoinTableContainerSerDe[]> call()
                    throws HiveException {
                  return loadHashTable(mapContext, mrContext);
                }
              });
      result.add(future);
    } else if (mapContext == null || mapContext.getLocalWork() == null
        || mapContext.getLocalWork().getInputFileChangeSensitive() == false) {
      loadHashTable(mapContext, mrContext);
      hashTblInitedOnce = true;
    }
    return result;
  }

  @SuppressWarnings("unchecked")
  @Override
  protected final void completeInitializationOp(Object[] os) throws HiveException {
    if (os.length != 0) {
      Pair<MapJoinTableContainer[], MapJoinTableContainerSerDe[]> pair =
          (Pair<MapJoinTableContainer[], MapJoinTableContainerSerDe[]>) os[0];

      boolean spilled = false;
      for (MapJoinTableContainer container : pair.getLeft()) {
        if (container != null) {
          spilled = spilled || container.hasSpill();
        }
      }

      if (!loadCalled && spilled) {
        // we can't use the cached table because it has spilled.
        loadHashTable(getExecContext(), MapredContext.get());
      } else {
        // let's use the table from the cache.
        mapJoinTables = pair.getLeft();
        mapJoinTableSerdes = pair.getRight();
      }
      hashTblInitedOnce = true;
    }

    if (this.getExecContext() != null) {
      // reset exec context so that initialization of the map operator happens
      // properly
      this.getExecContext().setLastInputPath(null);
      this.getExecContext().setCurrentInputPath(null);
    }
  }

  @Override
  protected List<ObjectInspector> getValueObjectInspectors(
      byte alias, List<ObjectInspector>[] aliasToObjectInspectors) {
    int[] valueIndex = conf.getValueIndex(alias);
    if (valueIndex == null) {
      return super.getValueObjectInspectors(alias, aliasToObjectInspectors);
    }
    unwrapContainer[alias] = new UnwrapRowContainer(alias, valueIndex, hasFilter(alias));

    List<ObjectInspector> inspectors = aliasToObjectInspectors[alias];

    int bigPos = conf.getPosBigTable();
    List<ObjectInspector> valueOI = new ArrayList<ObjectInspector>();
    for (int i = 0; i < valueIndex.length; i++) {
      if (valueIndex[i] >= 0 && !joinKeysObjectInspectors[bigPos].isEmpty()) {
        valueOI.add(joinKeysObjectInspectors[bigPos].get(valueIndex[i]));
      } else {
        valueOI.add(inspectors.get(i));
      }
    }
    return valueOI;
  }

  public void generateMapMetaData() throws HiveException {
    // generate the meta data for key
    // index for key is -1

    try {
      TableDesc keyTableDesc = conf.getKeyTblDesc();
      SerDe keySerializer = (SerDe) ReflectionUtil.newInstance(
          keyTableDesc.getDeserializerClass(), null);
      SerDeUtils.initializeSerDe(keySerializer, null, keyTableDesc.getProperties(), null);
      MapJoinObjectSerDeContext keyContext = new MapJoinObjectSerDeContext(keySerializer, false);
      for (int pos = 0; pos < order.length; pos++) {
        if (pos == posBigTable) {
          continue;
        }
        TableDesc valueTableDesc;
        if (conf.getNoOuterJoin()) {
          valueTableDesc = conf.getValueTblDescs().get(pos);
        } else {
          valueTableDesc = conf.getValueFilteredTblDescs().get(pos);
        }
        SerDe valueSerDe = (SerDe) ReflectionUtil.newInstance(
            valueTableDesc.getDeserializerClass(), null);
        SerDeUtils.initializeSerDe(valueSerDe, null, valueTableDesc.getProperties(), null);
        MapJoinObjectSerDeContext valueContext =
            new MapJoinObjectSerDeContext(valueSerDe, hasFilter(pos));
        mapJoinTableSerdes[pos] = new MapJoinTableContainerSerDe(keyContext, valueContext);
      }
    } catch (SerDeException e) {
      throw new HiveException(e);
    }
  }

  protected Pair<MapJoinTableContainer[], MapJoinTableContainerSerDe[]> loadHashTable(
      ExecMapperContext mapContext, MapredContext mrContext) throws HiveException {
    loadCalled = true;

    if (this.hashTblInitedOnce
        && ((mapContext == null) || (mapContext.getLocalWork() == null) || (mapContext
            .getLocalWork().getInputFileChangeSensitive() == false))) {
      // no need to reload
      return new ImmutablePair<MapJoinTableContainer[], MapJoinTableContainerSerDe[]>(
          mapJoinTables, mapJoinTableSerdes);
    }

    perfLogger.PerfLogBegin(CLASS_NAME, PerfLogger.LOAD_HASHTABLE);
    loader.init(mapContext, mrContext, hconf, this);
    try {
      loader.load(mapJoinTables, mapJoinTableSerdes);
    } catch (HiveException e) {
      if (isLogInfoEnabled) {
        LOG.info("Exception loading hash tables. Clearing partially loaded hash table containers.");
      }

      // there could be some spilled partitions which needs to be cleaned up
      clearAllTableContainers();
      throw e;
    }

    hashTblInitedOnce = true;

    Pair<MapJoinTableContainer[], MapJoinTableContainerSerDe[]> pair
      = new ImmutablePair<MapJoinTableContainer[],
      MapJoinTableContainerSerDe[]> (mapJoinTables, mapJoinTableSerdes);

    perfLogger.PerfLogEnd(CLASS_NAME, PerfLogger.LOAD_HASHTABLE);

    return pair;
  }

  // Load the hash table
  @Override
  public void cleanUpInputFileChangedOp() throws HiveException {
    loadHashTable(getExecContext(), MapredContext.get());
  }

  protected JoinUtil.JoinResult setMapJoinKey(
      ReusableGetAdaptor dest, Object row, byte alias) throws HiveException {
    return dest.setFromRow(row, joinKeys[alias], joinKeysObjectInspectors[alias]);
  }

  protected MapJoinKey getRefKey(byte alias) {
    // We assume that since we are joining on the same key, all tables would have either
    // optimized or non-optimized key; hence, we can pass any key in any table as reference.
    // We do it so that MJKB could determine whether it can use optimized keys.
    for (byte pos = 0; pos < order.length; pos++) {
      if (pos == alias) continue;
      MapJoinKey refKey = mapJoinTables[pos].getAnyKey();
      if (refKey != null) return refKey;
    }
    return null; // All join tables have 0 keys, doesn't matter what we generate.
  }

  @Override
  public void process(Object row, int tag) throws HiveException {
    try {
      alias = (byte) tag;
      if (hashMapRowGetters == null) {
        hashMapRowGetters = new ReusableGetAdaptor[mapJoinTables.length];
        MapJoinKey refKey = getRefKey(alias);
        for (byte pos = 0; pos < order.length; pos++) {
          if (pos != alias) {
            hashMapRowGetters[pos] = mapJoinTables[pos].createGetter(refKey);
          }
        }
      }

      // As we're calling processOp again to process the leftover "tuples", we know the "row" is
      // coming from the spilled matchfile. We need to recreate hashMapRowGetter against new hashtables
      if (hybridMapJoinLeftover) {
        MapJoinKey refKey = getRefKey(alias);
        for (byte pos = 0; pos < order.length; pos++) {
          if (pos != alias && spilledMapJoinTables[pos] != null) {
            hashMapRowGetters[pos] = spilledMapJoinTables[pos].createGetter(refKey);
          }
        }
      }

      // compute keys and values as StandardObjects
      ReusableGetAdaptor firstSetKey = null;
      int fieldCount = joinKeys[alias].size();
      boolean joinNeeded = false;
      boolean bigTableRowSpilled = false;
      for (byte pos = 0; pos < order.length; pos++) {
        if (pos != alias) {
          JoinUtil.JoinResult joinResult;
          ReusableGetAdaptor adaptor;
          if (firstSetKey == null) {
            adaptor = firstSetKey = hashMapRowGetters[pos];
            joinResult = setMapJoinKey(firstSetKey, row, alias);
          } else {
            // Keys for all tables are the same, so only the first has to deserialize them.
            adaptor = hashMapRowGetters[pos];
            joinResult = adaptor.setFromOther(firstSetKey);
          }
          MapJoinRowContainer rowContainer = adaptor.getCurrentRows();
          if (rowContainer != null && unwrapContainer[pos] != null) {
            Object[] currentKey = firstSetKey.getCurrentKey();
            rowContainer = unwrapContainer[pos].setInternal(rowContainer, currentKey);
          }
          // there is no join-value or join-key has all null elements
          if (rowContainer == null || firstSetKey.hasAnyNulls(fieldCount, nullsafes)) {
            if (!noOuterJoin) {
              // For Hybrid Grace Hash Join, during the 1st round processing,
              // we only keep the LEFT side if the row is not spilled
              if (!conf.isHybridHashJoin() || hybridMapJoinLeftover
                  || (!hybridMapJoinLeftover && joinResult != JoinUtil.JoinResult.SPILL)) {
                joinNeeded = true;
                storage[pos] = dummyObjVectors[pos];
              }
            } else {
              storage[pos] = emptyList;
            }
          } else {
            joinNeeded = true;
            storage[pos] = rowContainer.copy();
            aliasFilterTags[pos] = rowContainer.getAliasFilter();
          }
          // Spill the big table rows into appropriate partition:
          // When the JoinResult is SPILL, it means the corresponding small table row may have been
          // spilled to disk (at least the partition that holds this row is on disk). So we need to
          // postpone the join processing for this pair by also spilling this big table row.
          if (joinResult == JoinUtil.JoinResult.SPILL &&
              !bigTableRowSpilled) {  // For n-way join, only spill big table rows once
            spillBigTableRow(mapJoinTables[pos], row);
            bigTableRowSpilled = true;
          }
        }
      }
      if (joinNeeded) {
        List<Object> value = getFilteredValue(alias, row);
        // Add the value to the ArrayList
        storage[alias].addRow(value);
        // generate the output records
        checkAndGenObject();
      }
      // done with the row
      storage[tag].clearRows();
      for (byte pos = 0; pos < order.length; pos++) {
        if (pos != tag) {
          storage[pos] = null;
        }
      }
    } catch (Exception e) {
      String msg = "Unexpected exception: " + e.getMessage();
      LOG.error(msg, e);
      throw new HiveException(msg, e);
    }
  }

  /**
   * Postpone processing the big table row temporarily by spilling it to a row container
   * @param hybridHtContainer Hybrid hashtable container
   * @param row big table row
   */
  protected void spillBigTableRow(MapJoinTableContainer hybridHtContainer, Object row) throws HiveException {
    HybridHashTableContainer ht = (HybridHashTableContainer) hybridHtContainer;
    int partitionId = ht.getToSpillPartitionId();
    HashPartition hp = ht.getHashPartitions()[partitionId];
    ObjectContainer bigTable = hp.getMatchfileObjContainer();
    bigTable.add(row);
  }

  @Override
  public void closeOp(boolean abort) throws HiveException {
    boolean spilled = false;
    for (MapJoinTableContainer container : mapJoinTables) {
      if (container != null) {
        spilled = spilled || container.hasSpill();
        container.dumpMetrics();
      }
    }

    // For Hybrid Grace Hash Join, we need to see if there is any spilled data to be processed next
    if (spilled) {
      if (!abort) {
        if (hashMapRowGetters == null) {
          hashMapRowGetters = new ReusableGetAdaptor[mapJoinTables.length];
        }
        int numPartitions = 0;
        // Find out number of partitions for each small table (should be same across tables)
        for (byte pos = 0; pos < mapJoinTables.length; pos++) {
          if (pos != conf.getPosBigTable()) {
            firstSmallTable = (HybridHashTableContainer) mapJoinTables[pos];
            numPartitions = firstSmallTable.getHashPartitions().length;
            break;
          }
        }
        assert numPartitions != 0 : "Number of partitions must be greater than 0!";

        if (firstSmallTable.hasSpill()) {
          spilledMapJoinTables = new MapJoinBytesTableContainer[mapJoinTables.length];
          hybridMapJoinLeftover = true;

          // Clear all in-memory partitions first
          for (byte pos = 0; pos < mapJoinTables.length; pos++) {
            MapJoinTableContainer tableContainer = mapJoinTables[pos];
            if (tableContainer != null && tableContainer instanceof HybridHashTableContainer) {
              HybridHashTableContainer hybridHtContainer = (HybridHashTableContainer) tableContainer;
              hybridHtContainer.dumpStats();

              HashPartition[] hashPartitions = hybridHtContainer.getHashPartitions();
              // Clear all in memory partitions first
              for (int i = 0; i < hashPartitions.length; i++) {
                if (!hashPartitions[i].isHashMapOnDisk()) {
                  hybridHtContainer.setTotalInMemRowCount(
                      hybridHtContainer.getTotalInMemRowCount() -
                          hashPartitions[i].getHashMapFromMemory().getNumValues());
                  hashPartitions[i].getHashMapFromMemory().clear();
                }
              }
              assert hybridHtContainer.getTotalInMemRowCount() == 0;
            }
          }

          // Reprocess the spilled data
          for (int i = 0; i < numPartitions; i++) {
            HashPartition[] hashPartitions = firstSmallTable.getHashPartitions();
            if (hashPartitions[i].isHashMapOnDisk()) {
              try {
                continueProcess(i);     // Re-process spilled data
              } catch (Exception e) {
                throw new HiveException(e);
              }
              for (byte pos = 0; pos < order.length; pos++) {
                if (pos != conf.getPosBigTable())
                  spilledMapJoinTables[pos] = null;
              }
            }
          }
        }
      }

      if (isLogInfoEnabled) {
        LOG.info("spilled: " + spilled + " abort: " + abort + ". Clearing spilled partitions.");
      }

      // spilled tables are loaded always (no sharing), so clear it
      clearAllTableContainers();
      cache.remove(cacheKey);
    }

    // in mapreduce case, we need to always clear up as mapreduce doesn't have object registry.
    if ((this.getExecContext() != null) && (this.getExecContext().getLocalWork() != null)
        && (this.getExecContext().getLocalWork().getInputFileChangeSensitive())
        && !(HiveConf.getVar(hconf, ConfVars.HIVE_EXECUTION_ENGINE).equals("spark")
<<<<<<< HEAD
          && SparkUtilities.isDedicatedCluster(hconf))) {
=======
            && SparkUtilities.isDedicatedCluster(hconf))) {
>>>>>>> 4d592303
      if (isLogInfoEnabled) {
        LOG.info("MR: Clearing all map join table containers.");
      }
      clearAllTableContainers();
    }

    this.loader = null;
    super.closeOp(abort);
  }

  private void clearAllTableContainers() {
    if (mapJoinTables != null) {
      for (MapJoinTableContainer tableContainer : mapJoinTables) {
        if (tableContainer != null) {
          tableContainer.clear();
        }
      }
    }
  }

  /**
   * Continue processing join between spilled hashtable(s) and spilled big table
   * @param partitionId the partition number across all small tables to process
   * @throws HiveException
   * @throws IOException
   * @throws SerDeException
   */
  private void continueProcess(int partitionId)
      throws HiveException, IOException, SerDeException, ClassNotFoundException {
    for (byte pos = 0; pos < mapJoinTables.length; pos++) {
      if (pos != conf.getPosBigTable()) {
        reloadHashTable(pos, partitionId);
      }
    }
    reProcessBigTable(partitionId);
  }

  /**
   * Reload hashtable from the hash partition.
   * It can have two steps:
   * 1) Deserialize a serialized hash table, and
   * 2) Merge every key/value pair from small table container into the hash table
   * @param pos position of small table
   * @param partitionId the partition of the small table to be reloaded from
   * @throws IOException
   * @throws HiveException
   * @throws SerDeException
   */
  protected void reloadHashTable(byte pos, int partitionId)
      throws IOException, HiveException, SerDeException, ClassNotFoundException {
    HybridHashTableContainer container = (HybridHashTableContainer)mapJoinTables[pos];
    HashPartition partition = container.getHashPartitions()[partitionId];

    // Merge the sidefile into the newly created hash table
    // This is where the spilling may happen again
    KeyValueContainer kvContainer = partition.getSidefileKVContainer();
    int rowCount = kvContainer.size();
    LOG.info("Hybrid Grace Hash Join: Number of rows restored from KeyValueContainer: " +
        kvContainer.size());

    // Deserialize the on-disk hash table
    // We're sure this part is smaller than memory limit
    BytesBytesMultiHashMap restoredHashMap = partition.getHashMapFromDisk(rowCount);
    rowCount += restoredHashMap.getNumValues();
    LOG.info("Hybrid Grace Hash Join: Deserializing spilled hash partition...");
    LOG.info("Hybrid Grace Hash Join: Number of rows in hashmap: " + rowCount);

    // If based on the new key count, keyCount is smaller than a threshold,
    // then just load the entire restored hashmap into memory.
    // The size of deserialized partition shouldn't exceed half of memory limit
    if (rowCount * container.getTableRowSize() >= container.getMemoryThreshold() / 2) {
      LOG.warn("Hybrid Grace Hash Join: Hash table cannot be reloaded since it" +
          " will be greater than memory limit. Recursive spilling is currently not supported");
    }

    KeyValueHelper writeHelper = container.getWriteHelper();
    while (kvContainer.hasNext()) {
      ObjectPair<HiveKey, BytesWritable> pair = kvContainer.next();
      Writable key = pair.getFirst();
      Writable val = pair.getSecond();
      writeHelper.setKeyValue(key, val);
      restoredHashMap.put(writeHelper, -1);
    }

    container.setTotalInMemRowCount(container.getTotalInMemRowCount()
        + restoredHashMap.getNumValues() + kvContainer.size());
    kvContainer.clear();

    spilledMapJoinTables[pos] = new MapJoinBytesTableContainer(restoredHashMap);
    spilledMapJoinTables[pos].setInternalValueOi(container.getInternalValueOi());
    spilledMapJoinTables[pos].setSortableSortOrders(container.getSortableSortOrders());
  }

  /**
   * Iterate over the big table row container and feed process() with leftover rows
   * @param partitionId the partition from which to take out spilled big table rows
   * @throws HiveException
   */
  protected void reProcessBigTable(int partitionId) throws HiveException {
    // For binary join, firstSmallTable is the only small table; it has reference to spilled big
    // table rows;
    // For n-way join, since we only spill once, when processing the first small table, so only the
    // firstSmallTable has reference to the spilled big table rows.
    HashPartition partition = firstSmallTable.getHashPartitions()[partitionId];
    ObjectContainer bigTable = partition.getMatchfileObjContainer();
    while (bigTable.hasNext()) {
      Object row = bigTable.next();
      process(row, conf.getPosBigTable());
    }
    bigTable.clear();
  }

  /**
   * Implements the getName function for the Node Interface.
   *
   * @return the name of the operator
   */
  @Override
  public String getName() {
    return getOperatorName();
  }

  static public String getOperatorName() {
    return "MAPJOIN";
  }

  @Override
  public OperatorType getType() {
    return OperatorType.MAPJOIN;
  }
}<|MERGE_RESOLUTION|>--- conflicted
+++ resolved
@@ -525,11 +525,7 @@
     if ((this.getExecContext() != null) && (this.getExecContext().getLocalWork() != null)
         && (this.getExecContext().getLocalWork().getInputFileChangeSensitive())
         && !(HiveConf.getVar(hconf, ConfVars.HIVE_EXECUTION_ENGINE).equals("spark")
-<<<<<<< HEAD
-          && SparkUtilities.isDedicatedCluster(hconf))) {
-=======
             && SparkUtilities.isDedicatedCluster(hconf))) {
->>>>>>> 4d592303
       if (isLogInfoEnabled) {
         LOG.info("MR: Clearing all map join table containers.");
       }
